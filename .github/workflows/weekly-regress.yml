# runs the latest release version
name: weekly-regression-tests

on:
  - push
#  schedule:
#    - cron: '0 0 * * SUN' # Every Sunday at 00:00 UTC */

jobs:
  build:
    strategy:
      matrix:
          ocaml-version:
            - 4.09.1
            - 4.08.1
            - 4.07.1

    runs-on: ubuntu-latest

    env:
      OPAMJOBS: 2
      OPAMRETRES: 8

    steps:

        - name: Use OCaml ${{ matrix.ocaml-version }}
          uses: avsm/setup-ocaml@v1
          with:
            ocaml-version: ${{ matrix.ocaml-version }}

        - name: Install System Dependencies
          run: opam depext -y bap

        - name: Cleanup the Caches
          run: sudo apt clean --yes

        - name: Build and Install BAP
          run: opam install bap

        - name: Checkout the Tests
          uses: actions/checkout@v2
          with:
            submodules: true
            repository: BinaryAnalysisPlatform/bap
            ref: v2.1.0

        - name: Install Extra System Dependencies
          run: sudo apt-get install dejagnu --yes

        - name: Run Functional Tests
          run: opam exec -- make check

        - uses: actions/upload-artifact@v2
          if: ${{ always() }}
          with:
<<<<<<< HEAD
            name: bap-log-${{ matrix.ocaml-version }}
            path: ~/.local/state/bap/*
=======
            name: opam-log-${{ matrix.os }}-${{ matrix.ocaml-version }}
            path: ~/.opam/log

        - uses: actions/upload-artifact@v2
          if: ${{ always() }}
          with:
            name: bap-log-${{ matrix.os }}-${{ matrix.ocaml-version }}
            path: ~/.local/state/bap
>>>>>>> 6f8b758c

        - uses: actions/upload-artifact@v2
          if: ${{ always() }}
          with:
<<<<<<< HEAD
            name: opam-log-${{ matrix.ocaml-version }}
            path: ~/.opam/log/*
=======
            name: unit-tests-log-${{ matrix.os }}-${{ matrix.ocaml-version }}
            path: _build/oUnit-*.log
>>>>>>> 6f8b758c

        - uses: actions/upload-artifact@v2
          if: ${{ always() }}
          with:
<<<<<<< HEAD
            name: fun-tests-log-${{ matrix.ocaml-version  }}
            path: testsuite/*.log
=======
            name: fun-tests-log-${{ matrix.os }}-${{ matrix.ocaml-version }}
            path: |
              testsuite/*.log
              testsuite/logs
>>>>>>> 6f8b758c
<|MERGE_RESOLUTION|>--- conflicted
+++ resolved
@@ -53,40 +53,25 @@
         - uses: actions/upload-artifact@v2
           if: ${{ always() }}
           with:
-<<<<<<< HEAD
-            name: bap-log-${{ matrix.ocaml-version }}
-            path: ~/.local/state/bap/*
-=======
-            name: opam-log-${{ matrix.os }}-${{ matrix.ocaml-version }}
+            name: opam-log-${{ matrix.ocaml-version }}
             path: ~/.opam/log
 
         - uses: actions/upload-artifact@v2
           if: ${{ always() }}
           with:
-            name: bap-log-${{ matrix.os }}-${{ matrix.ocaml-version }}
+            name: bap-log-${{ matrix.ocaml-version }}
             path: ~/.local/state/bap
->>>>>>> 6f8b758c
 
         - uses: actions/upload-artifact@v2
           if: ${{ always() }}
           with:
-<<<<<<< HEAD
-            name: opam-log-${{ matrix.ocaml-version }}
-            path: ~/.opam/log/*
-=======
-            name: unit-tests-log-${{ matrix.os }}-${{ matrix.ocaml-version }}
+            name: unit-tests-log-${{ matrix.ocaml-version }}
             path: _build/oUnit-*.log
->>>>>>> 6f8b758c
 
         - uses: actions/upload-artifact@v2
           if: ${{ always() }}
           with:
-<<<<<<< HEAD
-            name: fun-tests-log-${{ matrix.ocaml-version  }}
-            path: testsuite/*.log
-=======
-            name: fun-tests-log-${{ matrix.os }}-${{ matrix.ocaml-version }}
+            name: fun-tests-log-${{ matrix.ocaml-version }}
             path: |
               testsuite/*.log
-              testsuite/logs
->>>>>>> 6f8b758c
+              testsuite/logs