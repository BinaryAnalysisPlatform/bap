--- conflicted
+++ resolved
@@ -7,14 +7,9 @@
   Path:            lib/bap_plugins
   FindLibName:     bap-plugins
   Modules:         Bap_plugins
-<<<<<<< HEAD
-  InternalModules: Bap_plugins_config
-  BuildDepends:    core_kernel, dynlink, fileutils, findlib, bap-bundle, bap-future,
-                   uri, ppx_jane
-=======
   InternalModules: Bap_plugins_config,
                    Bap_plugins_units,
                    Bap_plugins_units_fallback,
                    Bap_plugins_units_intf
-  BuildDepends:    core_kernel, dynlink, fileutils, findlib, bap-bundle, bap-future, ppx_jane
->>>>>>> 7be422ee
+  BuildDepends:    core_kernel, dynlink, fileutils, findlib, bap-bundle, bap-future,
+                   uri, ppx_jane