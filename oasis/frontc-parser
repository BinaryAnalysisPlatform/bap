--- conflicted
+++ resolved
@@ -10,8 +10,4 @@
   CompiledObject: best
   BuildDepends: bap, bap-c, FrontC
   InternalModules: Frontc_parser_main
-<<<<<<< HEAD
-  XMETAExtraLines: tags="c,parser"
-=======
-  XMETAExtraLines: tags="api, c, parser"
->>>>>>> 528151c8
+  XMETAExtraLines: tags="api,c,parser"