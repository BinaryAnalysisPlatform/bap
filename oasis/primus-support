Flag primus_support
  Description: build supporting components for Primus
  Default: false


Library primus_loader_plugin
  Path: plugins/primus_loader
  Build$: flag(everything) || flag(primus_support)
  FindlibName: bap-plugin-primus_loader
  CompiledObject: best
  BuildDepends: bap, bap-primus, core_kernel
  XMETADescription: generic program loader for Primus
  Modules: Primus_loader_main
  InternalModules: Primus_loader_basic
  XMETAExtraLines: tags="abi, loader, primus"

Library primus_promiscuous_plugin
  Path: plugins/primus_promiscuous
  Build$: flag(everything) || flag(primus_support)
  FindlibName: bap-plugin-primus_promiscuous
  CompiledObject: best
  BuildDepends: bap, bap-primus, core_kernel
  XMETADescription: enables the promiscuous mode of execution
  Modules: Primus_promiscuous_main
  XMETAExtraLines: tags="primus, fuzz"

Library primus_greedy_scheduler_plugin
  Path: plugins/primus_greedy
  Build$: flag(everything) || flag(primus_support)
  FindlibName: bap-plugin-primus_greedy
  CompiledObject: best
  BuildDepends: bap, bap-primus, core_kernel
  XMETADescription: implements the greedy scheduling strategy
  Modules: Primus_greedy_main
  XMETAExtraLines: tags="primus, scheduler"

Library primus_round_robin_scheduler_plugin
  Path: plugins/primus_round_robin
  Build$: flag(everything) || flag(primus_support)
  FindlibName: bap-plugin-primus_round_robin
  CompiledObject: best
  BuildDepends: bap, bap-primus, core_kernel
  XMETADescription: implements the round-robin scheduling strategy
  Modules: Primus_round_robin_main
  XMETAExtraLines: tags="primus, scheduler"

Library primus_exploring_scheduler_plugin
  Path: plugins/primus_exploring
  Build$: flag(everything) || flag(primus_support)
  FindlibName: bap-plugin-primus_exploring
  CompiledObject: best
  BuildDepends: bap, bap-primus, core_kernel
  XMETADescription: implements the exploring scheduling strategy
  Modules: Primus_exploring_main
  XMETAExtraLines: tags="primus, scheduler"

Library primus_wandering_scheduler_plugin
  Path: plugins/primus_wandering
  Build$: flag(everything) || flag(primus_support)
  FindlibName: bap-plugin-primus_wandering
  CompiledObject: best
  BuildDepends: bap, bap-primus, core_kernel
  XMETADescription: implements the wandering scheduling strategy
  Modules: Primus_wandering_main
  XMETAExtraLines: tags="primus, scheduler"

Library primus_print_plugin
  Path: plugins/primus_print
  Build$: flag(everything) || flag(primus_support)
  FindlibName: bap-plugin-primus_print
  CompiledObject: best
  BuildDepends: bap-primus
  XMETADescription: prints Primus states and observations
  Modules: Primus_print_main
  XMETAExtraLines: tags="primus, printer"

Library primus_propagate_taint_plugin
  Path: plugins/primus_propagate_taint
  Build$: flag(everything) || flag(primus_support)
  FindlibName: bap-plugin-primus_propagate_taint
  CompiledObject: best
  BuildDepends: bap-primus
  XMETADescription: a taint propagation engine
  Modules: Primus_propagate_taint_main
<<<<<<< HEAD

Library primus_mark_visited_plugin
  Path: plugins/primus_mark_visited
  Build$: flag(everything) || flag(primus_support)
  FindlibName: bap-plugin-primus_mark_visited
  CompiledObject: best
  BuildDepends: bap-primus
  XMETADescription: marks terms that were visited by Primus
  Modules: Primus_mark_visited_main
=======
  XMETAExtraLines: tags="primus, taint, dataflow"
>>>>>>> 528151c8
<|MERGE_RESOLUTION|>--- conflicted
+++ resolved
@@ -82,7 +82,6 @@
   BuildDepends: bap-primus
   XMETADescription: a taint propagation engine
   Modules: Primus_propagate_taint_main
-<<<<<<< HEAD
 
 Library primus_mark_visited_plugin
   Path: plugins/primus_mark_visited
@@ -92,6 +91,4 @@
   BuildDepends: bap-primus
   XMETADescription: marks terms that were visited by Primus
   Modules: Primus_mark_visited_main
-=======
-  XMETAExtraLines: tags="primus, taint, dataflow"
->>>>>>> 528151c8
+  XMETAExtraLines: tags="primus"