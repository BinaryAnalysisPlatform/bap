let piqic () : unit =
  let chop str = try
      Filename.chop_extension str
    with _ -> str in
  let piqic_path = BaseCheck.prog_best "piqic_path" ["piqic-ocaml"; "piqic"] () in
  BaseEnv.var_define "piqic_flags" (fun () ->
      if chop (Filename.basename (BaseEnv.var_get "piqic")) = "piqic"
      then "ocaml"
      else "") |>
  definition_end;
  BaseEnv.var_define "piqic" (fun () ->
      if List.mem (BaseStandardVar.os_type ()) ["Cygwin"; "Win32"]
      then
        String.concat " "
          (OASISExec.run_read_output ~ctxt "cygpath" [piqic_path])
      else piqic_path) |>
  definition_end

let cxx () : unit =
  BaseEnv.var_define
    ~hide:false
    ~dump:true
    ~cli:BaseEnv.CLIWith
    ~short_desc:(fun () -> "c++ compiler")
    "cxx"
    (fun () -> OASISFileUtil.which ~ctxt "c++") |>
  definition_end

let llvm_version () : unit =
  BaseEnv.var_define
    ~hide:false
    ~dump:true
    ~cli:BaseEnv.CLIWith
    ~short_desc:(fun () -> "llvm version (e.g., 3.4)")
    "llvm_version"
    (fun () -> "3.4") |>
  definition_end

let rec find_map xs ~f =
  match xs with
  | [] -> None
  | x :: xs -> match f x with
    | None -> find_map xs ~f
    | yay -> yay


let llvm_config () : unit =
  BaseEnv.var_define
    ~hide:false
    ~dump:true
    ~cli:BaseEnv.CLIWith
    ~short_desc:(fun () -> "llvm-config executable")
    "llvm_config"
    (fun () ->
       (* default macports if we're on mac os x *)
       let macosx = BaseEnv.var_get "system" = "macosx" in
       let vers = match BaseEnv.var_get "llvm_version" with
         | "" -> []
         | ver when macosx -> ["-mp-" ^ ver; "-" ^ ver]
         | ver -> ["-" ^ ver] in
       find_map vers ~f:(fun ver ->
           try Some (OASISFileUtil.which ~ctxt ("llvm-config" ^ ver))
           with Not_found -> None) |> function
       | Some path -> path
       | None -> raise Not_found) |>
  definition_end

let llvm var () : unit =
  BaseEnv.var_define
    ~hide:true
    ~dump:true
    ~short_desc:(fun () -> "llvm-config --"^var)
    ("llvm_"^var)
    (fun () ->
       let llvm_config = BaseEnv.var_get "llvm_config" in
       let llvm_version = BaseEnv.var_get "llvm_version" in
       let extract v =
<<<<<<< HEAD
         OASISExec.run_read_one_line ~ctxt llvm_config ["--"^v] in
       if llvm_version > "3.4" && var = "ldflags"
       then extract var ^ extract "system-libs"
       else extract var) |>
  definition_end
=======
	 OASISExec.run_read_one_line ~ctxt llvm_config ["--"^v] in 
       if llvm_version > "3.4" && var = "ldflags"
       then extract var ^ extract "system-libs"
       else extract var) |>
    definition_end
>>>>>>> 806bfc17

let cxx_flags () : unit =
  BaseEnv.var_define
    ~hide:true
    ~dump:true
    ~short_desc:(fun () -> "c++ flags")
    "cxxflags"
    (fun () -> "-std=c++11 -I$standard_library -I$libdir/bap -Ilib/bap_disasm") |>
  definition_end

let cxx_libs () : unit =
  BaseEnv.var_define
    ~hide:true
    ~dump:true
    ~cli:BaseEnv.CLIWith
    ~short_desc:(fun () -> "c++ library")
    "cxxlibs"
    (fun () -> if BaseEnv.var_get "system" = "macosx" then "-lc++" else "-lstdc++") |>
  definition_end

let llvm_mainlib () : unit =
  BaseEnv.var_define
    ~hide:true
    ~dump:true
    ~short_desc:(fun () -> "main LLVM library")
    "llvm_mainlib"
    (fun () ->
       let llvm_config = BaseEnv.var_get "llvm_config" in
       let ver =
         OASISExec.run_read_one_line ~ctxt llvm_config ["--version"] in
       "-lLLVM-"^ver) |>
  definition_end

let cc_optimization () : unit =
  BaseEnv.var_define
    ~hide:false
    ~dump:true
    ~cli:BaseEnv.CLIWith
    ~short_desc:(fun () -> "C compiler optimization level")
    "cc_optimization"
    (fun () -> "-O2") |>
  definition_end

let llvm_lib () : unit =
  BaseEnv.var_define
    ~hide:true
    ~dump:true
    ~short_desc:(fun () -> "LLVM library(ies) to link with")
    "llvm_lib"
    (fun () ->
       let llvm_static = BaseEnv.var_get "llvm_static" in
       let lib = if llvm_static = "true"
         then "llvm_libs"
         else "llvm_mainlib" in
       BaseEnv.var_get lib) |>
  definition_end



let check =
  let open OASISMessage in
  let error msg = error ~ctxt msg; exit 1 in
  List.iter (fun (causes,expected,message) ->
      if List.for_all (fun (v,e) -> is_set_to v e) causes &&
         List.exists is_undefined expected
      then error message)


let install_headers hdrs =
  InternalInstallPlugin.lib_hook :=
    fun (cs, bs, lib) ->
      match lib.OASISTypes.lib_findlib_name with
      | Some "bap" -> (cs, bs, lib, hdrs)
      | _ -> (cs, bs, lib, [])

let define definitions =
  List.iter (fun f -> try f () with exn -> ()) definitions

let () =

  Unix.putenv "OCAMLFIND_IGNORE_DUPS_IN" @@
  BaseEnv.var_get "standard_library";

  define [
    piqic;
    cxx;
    cxx_flags;
    cxx_libs;
    cc_optimization;
    llvm_version;
    llvm_config;
    llvm_mainlib;
    llvm "cxxflags";
    llvm "ldflags";
    llvm "cflags";
    llvm "libs";
    llvm_lib;
  ];

  install_headers [
    "lib/bap_disasm/disasm.hpp";
    "lib/bap_disasm/disasm.h";
  ];

  setup ();

  check [
    ["llvm","true"], ["llvm_lib"],
    "  Failed to find llvm library, consider using --with-llvm-version
     or --with-llvm-config command line options, to point me on a
     correct version of LLVM. ";

    ["serialization", "true"], ["piqic"],
    "Failed find piqic compiler";
  ];<|MERGE_RESOLUTION|>--- conflicted
+++ resolved
@@ -75,19 +75,12 @@
        let llvm_config = BaseEnv.var_get "llvm_config" in
        let llvm_version = BaseEnv.var_get "llvm_version" in
        let extract v =
-<<<<<<< HEAD
-         OASISExec.run_read_one_line ~ctxt llvm_config ["--"^v] in
+	 OASISExec.run_read_one_line ~ctxt llvm_config ["--"^v] in
        if llvm_version > "3.4" && var = "ldflags"
        then extract var ^ extract "system-libs"
        else extract var) |>
   definition_end
-=======
-	 OASISExec.run_read_one_line ~ctxt llvm_config ["--"^v] in 
-       if llvm_version > "3.4" && var = "ldflags"
-       then extract var ^ extract "system-libs"
-       else extract var) |>
-    definition_end
->>>>>>> 806bfc17
+
 
 let cxx_flags () : unit =
   BaseEnv.var_define
