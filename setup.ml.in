
let cxx () : unit =
  BaseEnv.var_define
    ~hide:false
    ~dump:true
    ~cli:BaseEnv.CLIWith
    ~short_desc:(fun () -> "c++ compiler")
    "cxx"
    (fun () -> OASISFileUtil.which ~ctxt "c++") |>
  definition_end

<<<<<<< HEAD
let llvm_version () : unit =
  BaseEnv.var_define
    ~hide:false
    ~dump:true
    ~cli:BaseEnv.CLIWith
    ~short_desc:(fun () -> "llvm version (e.g., 3.4)")
    "llvm_version"
    (fun () -> "3.4") |>
  definition_end

let rec find_map xs ~f =
  match xs with
  | [] -> None
  | x :: xs -> match f x with
    | None -> find_map xs ~f
    | yay -> yay


let llvm_config () : unit =
  BaseEnv.var_define
    ~hide:false
    ~dump:true
    ~cli:BaseEnv.CLIWith
    ~short_desc:(fun () -> "llvm-config executable")
    "llvm_config"
    (fun () ->
       (* default macports if we're on mac os x *)
       let macosx = BaseEnv.var_get "system" = "macosx" in
       let vers = match BaseEnv.var_get "llvm_version" with
         | "" -> []
         | ver when macosx -> ["-mp-" ^ ver; "-" ^ ver]
         | ver -> ["-" ^ ver] in
       find_map vers ~f:(fun ver ->
           try Some (OASISFileUtil.which ~ctxt ("llvm-config" ^ ver))
           with Not_found -> None) |> function
       | Some path -> path
       | None -> raise Not_found) |>
  definition_end

let llvm var () : unit =
  BaseEnv.var_define
    ~hide:true
    ~dump:true
    ~short_desc:(fun () -> "llvm-config --"^var)
    ("llvm_"^var)
    (fun () ->
       let llvm_config = BaseEnv.var_get "llvm_config" in
       let llvm_version = BaseEnv.var_get "llvm_version" in
       let extract v =
	 OASISExec.run_read_one_line ~ctxt llvm_config ["--"^v] in
       if llvm_version > "3.4" && var = "ldflags"
       then extract var ^ extract "system-libs"
       else extract var) |>
  definition_end


=======
>>>>>>> 0bb2580b
let cxx_flags () : unit =
  BaseEnv.var_define
    ~hide:true
    ~dump:true
    ~short_desc:(fun () -> "c++ flags")
    "cxxflags"
    (fun () -> "-std=c++11 -fPIC -I$standard_library -I$libdir/bap -Ilib/bap_disasm") |>
  definition_end

let cxx_libs () : unit =
  BaseEnv.var_define
    ~hide:true
    ~dump:true
    ~cli:BaseEnv.CLIWith
    ~short_desc:(fun () -> "c++ library")
    "cxxlibs"
    (fun () -> if BaseEnv.var_get "system" = "macosx" then "-lc++" else "-lstdc++") |>
  definition_end


let cc_optimization () : unit =
  BaseEnv.var_define
    ~hide:false
    ~dump:true
    ~cli:BaseEnv.CLIWith
    ~short_desc:(fun () -> "C compiler optimization level")
    "cc_optimization"
    (fun () -> "-O2") |>
  definition_end

let check =
  let open OASISMessage in
  let error msg = error ~ctxt msg; exit 1 in
  List.iter (fun (causes,expected,message) ->
      if List.for_all (fun (v,e) -> is_set_to v e) causes &&
         List.exists is_undefined expected
      then error message)


let install_headers hdrs =
  InternalInstallPlugin.lib_hook :=
    fun (cs, bs, lib, dirs) ->
      match lib.OASISTypes.lib_findlib_name with
      | Some "bap" -> (cs, bs, lib, dirs, hdrs)
      | _ -> (cs, bs, lib, dirs, [])


let () =

  Unix.putenv "OCAMLFIND_IGNORE_DUPS_IN" @@
  BaseEnv.var_get "standard_library";

  define [
    cxx;
    cxx_flags;
    cxx_libs;
    cc_optimization;
  ];

  install_headers [
    "lib/bap_disasm/disasm.hpp";
    "lib/bap_disasm/disasm.h";
  ];

  setup ();

  check [
    ["llvm","true"], ["llvm_lib"],
    "  Failed to find llvm library, consider using --with-llvm-version
     or --with-llvm-config command line options, to point me on a
     correct version of LLVM. ";

    ["serialization", "true"], ["piqic"],
    "Failed find piqic compiler";
  ];<|MERGE_RESOLUTION|>--- conflicted
+++ resolved
@@ -9,65 +9,6 @@
     (fun () -> OASISFileUtil.which ~ctxt "c++") |>
   definition_end
 
-<<<<<<< HEAD
-let llvm_version () : unit =
-  BaseEnv.var_define
-    ~hide:false
-    ~dump:true
-    ~cli:BaseEnv.CLIWith
-    ~short_desc:(fun () -> "llvm version (e.g., 3.4)")
-    "llvm_version"
-    (fun () -> "3.4") |>
-  definition_end
-
-let rec find_map xs ~f =
-  match xs with
-  | [] -> None
-  | x :: xs -> match f x with
-    | None -> find_map xs ~f
-    | yay -> yay
-
-
-let llvm_config () : unit =
-  BaseEnv.var_define
-    ~hide:false
-    ~dump:true
-    ~cli:BaseEnv.CLIWith
-    ~short_desc:(fun () -> "llvm-config executable")
-    "llvm_config"
-    (fun () ->
-       (* default macports if we're on mac os x *)
-       let macosx = BaseEnv.var_get "system" = "macosx" in
-       let vers = match BaseEnv.var_get "llvm_version" with
-         | "" -> []
-         | ver when macosx -> ["-mp-" ^ ver; "-" ^ ver]
-         | ver -> ["-" ^ ver] in
-       find_map vers ~f:(fun ver ->
-           try Some (OASISFileUtil.which ~ctxt ("llvm-config" ^ ver))
-           with Not_found -> None) |> function
-       | Some path -> path
-       | None -> raise Not_found) |>
-  definition_end
-
-let llvm var () : unit =
-  BaseEnv.var_define
-    ~hide:true
-    ~dump:true
-    ~short_desc:(fun () -> "llvm-config --"^var)
-    ("llvm_"^var)
-    (fun () ->
-       let llvm_config = BaseEnv.var_get "llvm_config" in
-       let llvm_version = BaseEnv.var_get "llvm_version" in
-       let extract v =
-	 OASISExec.run_read_one_line ~ctxt llvm_config ["--"^v] in
-       if llvm_version > "3.4" && var = "ldflags"
-       then extract var ^ extract "system-libs"
-       else extract var) |>
-  definition_end
-
-
-=======
->>>>>>> 0bb2580b
 let cxx_flags () : unit =
   BaseEnv.var_define
     ~hide:true
