--- conflicted
+++ resolved
@@ -209,11 +209,8 @@
   CCLib:           $llvm_lib $cxxlibs $llvm_ldflags
   CSources:        llvm_binary_stubs.c,
                    llvm_binary_stubs.h,
-<<<<<<< HEAD
-=======
                    llvm_binary_utils.c,
                    llvm_binary_utils.h,
->>>>>>> f3fe1608
                    section_ref_stubs.c,
                    section_ref_stubs.h,
                    symbol_ref_stubs.c,
