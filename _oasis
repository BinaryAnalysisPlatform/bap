--- conflicted
+++ resolved
@@ -260,7 +260,14 @@
   Install:        false
   Modules:        Test_leb128
 
-<<<<<<< HEAD
+Library disasm_test
+  Path:           lib_test/bap_disasm
+  Build$:         flag(tests) && flag(disassemblers)
+  CompiledObject: best
+  BuildDepends:   bap
+  Install:        false
+  Modules:        Test_disasm
+
 Executable "bap-server"
   Path:           src/server
   Build$:         flag(server)
@@ -268,15 +275,6 @@
   BuildDepends:   bap, lwt-zmq, ezjsonm, uri
   Install:        true
   MainIs:         main.ml
-=======
-Library disasm_test
-  Path:           lib_test/bap_disasm
-  Build$:         flag(tests) && flag(disassemblers)
-  CompiledObject: best
-  BuildDepends:   bap
-  Install:        false
-  Modules:        Test_disasm
->>>>>>> 5300865f
 
 Executable readbin
   Path:           src/readbin
