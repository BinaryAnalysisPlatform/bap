<<<<<<< HEAD
# Overview
[![Build Status](https://travis-ci.org/BinaryAnalysisPlatform/bap.svg?branch=master)](https://travis-ci.org/BinaryAnalysisPlatform/bap)

`Bap` library provides basic facilities for doing binary analysis
=======
[![Build Status](https://travis-ci.org/BinaryAnalysisPlatform/bap.svg?branch=master)](https://travis-ci.org/BinaryAnalysisPlatform/bap)
# Overview

`Bap_core` library provides basic facilities for doing binary analysis
>>>>>>> cf60113c
in OCaml.

# Install

## Installing dependencies

The easiest way is to install packages using `opam` package manager:

```
 $ opam install core_kernel zarith
```

If you would like to use our serialization library, then please also
install a `piqi` tool with the following invocation:

```
 $ opam install piqi
```

If you're using a development version, i.e., just cloned us from github,
then you will also need an `oasis` tool, in order to create a build
environment.

```
 $ opam install oasis
```

## Compiling and installing `bap_core`

After all dependencies are installed, we can start the actual
build. In a development version you need to start with an `oasis
setup` command. If you're building a released sources, then you can
skip this section. Now, run the following triplet:

```
 $ ./configure --prefix=$(opam config var prefix)
 $ make
 $ make install
```

`./configure` script will check that everything is OK, and will finish
with errors if something goes wrong. So make sure, that you have
checked its result.

If you're already installed `bap_types` previously, then use

```
 $ make reinstall
```

command instead of `make install`. If it still complains, then try to
remove old `bap_types` manually with a `ocamlfind remove bap_types`
command.

# Using

## Using from top-level

It is a good idea to learn the library by playing in a top-level. If
you have `utop` installed, then you can just use our fancy `baptop`
script:

```
 $ baptop
<<<<<<< HEAD
 utop # open Bap.Std;;
```

Now, you can play with `Bap`. For example:
=======
 utop # open Bap_core.Std;;
```

Now, you can play with `Bap_core`. For example:
>>>>>>> cf60113c

```
 utop # let x = Word.of_int32 0xDEADBEEFl;;
 val x : word = 0xDEADBEEF:32
 utop # let y = Word.of_int32 0xEFBEADDEl;;
 val y : word = 0xEFBEADDE:32
 let z = Word.Int.(!$x + !$y);;
 val z : Word.Int.t = Core_kernel.Result.Ok 0xCE6C6CCD:32
 utop # let z = Word.Int_exn.(x + y);;
 val z : word = 0xCE6C6CCD:32
 utop # Word.to_bytes x BigEndian |> Sequence.to_list;;
 - : word list = [0xDE:8; 0xAD:8; 0xBE:8; 0xEF:8]
```

If you do not want to use `baptop` or `utop`, then you can just type
the following in any ocaml top-level:

```
 # #use "topfind";;
 # #require "bap_core.top";;
<<<<<<< HEAD
 # open Bap.Std;;
=======
 # open Bap_core.Std;;
>>>>>>> cf60113c
```

And everything should work just out of box, i.e. it will load all
dependencies, install top-level printers, etc.


## Compiling with `bap_core`

As with top-level, you can use our script named `bapbuild` to start
working without tackling with all this build systems. Just type

```
  $ bapbuild mycoolprog.native
```

and everything should work just out-of-box. If `bapbuild` complains
that he can't find something, then make sure that you didn't skip
[Install] phase.

When using your own build environment, then make sure, that you have
added us as a dependency. We are installing as `ocamlfind`-enabled
project named `bap_core`. For example, if you're using `oasis`,
then just add `bap_core` to `BuildDepends` field. If you're using,
ocamlbuild with ocamlfind plugin, then add `package(bap_core)` or
`pkg_bap_core` to your `_tags` file.

<<<<<<< HEAD
## Learning Bap
=======
## Learning Bap_core
>>>>>>> cf60113c

TBD


# Development

TBD


# License
Please see the LICENSE file for licensing information.

# TODO

TBD<|MERGE_RESOLUTION|>--- conflicted
+++ resolved
@@ -1,14 +1,7 @@
-<<<<<<< HEAD
 # Overview
 [![Build Status](https://travis-ci.org/BinaryAnalysisPlatform/bap.svg?branch=master)](https://travis-ci.org/BinaryAnalysisPlatform/bap)
+`Bap` library provides basic facilities for doing binary analysis
 
-`Bap` library provides basic facilities for doing binary analysis
-=======
-[![Build Status](https://travis-ci.org/BinaryAnalysisPlatform/bap.svg?branch=master)](https://travis-ci.org/BinaryAnalysisPlatform/bap)
-# Overview
-
-`Bap_core` library provides basic facilities for doing binary analysis
->>>>>>> cf60113c
 in OCaml.
 
 # Install
@@ -73,17 +66,10 @@
 
 ```
  $ baptop
-<<<<<<< HEAD
  utop # open Bap.Std;;
 ```
 
 Now, you can play with `Bap`. For example:
-=======
- utop # open Bap_core.Std;;
-```
-
-Now, you can play with `Bap_core`. For example:
->>>>>>> cf60113c
 
 ```
  utop # let x = Word.of_int32 0xDEADBEEFl;;
@@ -104,11 +90,7 @@
 ```
  # #use "topfind";;
  # #require "bap_core.top";;
-<<<<<<< HEAD
  # open Bap.Std;;
-=======
- # open Bap_core.Std;;
->>>>>>> cf60113c
 ```
 
 And everything should work just out of box, i.e. it will load all
@@ -135,11 +117,7 @@
 ocamlbuild with ocamlfind plugin, then add `package(bap_core)` or
 `pkg_bap_core` to your `_tags` file.
 
-<<<<<<< HEAD
 ## Learning Bap
-=======
-## Learning Bap_core
->>>>>>> cf60113c
 
 TBD
 
