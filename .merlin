FLG -short-paths
FLG -w +a-4-6-9-27-44-45-41-32-33-34

PKG core_kernel
PKG fileutils
PKG uri
PKG ppx_jane
PKG camlzip

B _build
B _build/lib/bap
B _build/lib/bap_bundle
B _build/lib/bap_config
B _build/lib/bap_disasm
B _build/lib/bap_dwarf
B _build/lib/bap_elf
B _build/lib/bap_future
B _build/lib/bap_image
B _build/lib/bap_plugins
B _build/lib/bap_sema
B _build/lib/bap_types
B _build/lib/graphlib
<<<<<<< HEAD
B _build/lib/monads
B _build/lib/primus
=======
B _build/lib/bap_llvm
>>>>>>> bbd8115f
B _build/lib/regular
B _build/lib/text_tags

S lib/bap
S lib/regular
S lib/graphlib
S lib/bap_future
S lib/bap_plugins
S lib/bap_bundle
S lib/bap_config
<<<<<<< HEAD
S lib/bap_types
S lib/monads
S lib/primus
=======
S lib/bap_llvm
>>>>>>> bbd8115f
S ../core_kernel.113.33.00/src<|MERGE_RESOLUTION|>--- conflicted
+++ resolved
@@ -20,12 +20,9 @@
 B _build/lib/bap_sema
 B _build/lib/bap_types
 B _build/lib/graphlib
-<<<<<<< HEAD
 B _build/lib/monads
 B _build/lib/primus
-=======
 B _build/lib/bap_llvm
->>>>>>> bbd8115f
 B _build/lib/regular
 B _build/lib/text_tags
 
@@ -36,11 +33,8 @@
 S lib/bap_plugins
 S lib/bap_bundle
 S lib/bap_config
-<<<<<<< HEAD
 S lib/bap_types
 S lib/monads
 S lib/primus
-=======
 S lib/bap_llvm
->>>>>>> bbd8115f
 S ../core_kernel.113.33.00/src