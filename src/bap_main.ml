open Core_kernel.Std
open Bap_plugins.Std
open Bap_future.Std
open Regular.Std
open Bap.Std
open Or_error
open Format
open Cmdliner
open Bap_options
open Bap_source_type
include Self()

exception Failed_to_create_project of Error.t
exception Pass_not_found of string

let find_source (type t) (module F : Source.Factory.S with type t = t)
    field o = Option.(field o >>= F.find)

let brancher = find_source (module Brancher.Factory) brancher
let reconstructor =
  find_source (module Reconstructor.Factory) reconstructor

(* This can be seen as an non-optimal merging strategy, as we're
   postponing the emission of the information until everyone is
   ready. Instead, we can emit the information as soon as possible,
   thus allowing the information to flow into the algorithm at early
   stages. But it will still work correctly.
*)
let merge_streams ss ~f : 'a Source.t option =
  List.reduce ss ~f:(Stream.merge ~f:(fun a b -> match a,b with
      | Ok a, Ok b -> Ok (f a b)
      | Error a, Error b -> Error (Error.of_list [a;b])
      | Error e,_|_,Error e -> Error e))

let merge_sources create field (o : Bap_options.t) ~f =  match field o with
  | [] -> None
  | names -> match List.filter_map names ~f:create with
    | [] -> assert false
    | ss -> merge_streams ss ~f

let symbolizer =
  merge_sources Symbolizer.Factory.find symbolizers ~f:(fun s1 s2 ->
      Symbolizer.chain [s1;s2])

let rooter =
  merge_sources Rooter.Factory.find rooters ~f:Rooter.union

let print_formats_and_exit () =
  Bap_format_printer.run `writers (module Project);
  exit 0

let args filename argv =
  let passes = Project.passes () |>
               List.map ~f:Project.Pass.name in
  let transparent_args =
    "-d" :: "--dump" ::
    "-v" :: "--verbose" ::
    filename ::
    List.map passes ~f:(fun p -> "--"^p) in
  let is_key = String.is_prefix ~prefix:"-" in
  let is_transparent arg =
    if is_key arg
    then List.exists transparent_args
        ~f:(fun prefix -> String.is_prefix ~prefix arg)
    else List.mem transparent_args arg in
  let inputs = String.Hash_set.of_list @@ list_loaded_units () in
  Array.iteri argv ~f:(fun i arg -> match i with
      | 0 -> ()
      | i when is_transparent arg -> ()
      | i when is_key arg -> Hash_set.add inputs arg
      | i ->
        let pre = argv.(i-1) in
        if not(is_key pre && is_transparent pre)
        then Hash_set.add inputs arg);
  String.Hash_set.sexp_of_t inputs |>
  Sexp.to_string_mach

let digest o =
  Data.Cache.digest ~namespace:"project" "%s%s"
    (Digest.file o.filename)
    (args o.filename Sys.argv)

let process options project =
  let run_passes init = List.fold ~init ~f:(fun proj pass ->
      Project.Pass.run_exn pass proj) in
  let project = Project.passes () |>
                List.filter ~f:Project.Pass.autorun |>
                run_passes project in
  let project = options.passes |>
                List.map ~f:(fun p -> match Project.find_pass p with
                    | Some p -> p
                    | None -> raise (Pass_not_found p)) |>
                run_passes project in
  List.iter options.dump ~f:(function
      | `file dst,fmt,ver ->
        Out_channel.with_file dst ~f:(fun ch ->
            Project.Io.save ~fmt ?ver ch project)
      | `stdout,fmt,ver -> Project.Io.show ~fmt ?ver project)

let main o =
  let digest = digest o in
  let project = match Project.Cache.load digest with
    | Some proj ->
      Project.restore_state proj;
      proj
    | None ->
      let rooter = rooter o
      and brancher = brancher o
      and reconstructor = reconstructor o
      and symbolizer = symbolizer o in
      let input =
        Project.Input.file ~loader:o.loader ~filename: o.filename in
      Project.create input ~disassembler:o.disassembler
        ?brancher ?rooter ?symbolizer ?reconstructor  |> function
      | Error err -> raise (Failed_to_create_project err)
      | Ok project ->
        Project.Cache.save digest project;
        project in
  process o project

let program_info =
  let doc = "Binary Analysis Platform" in
  let man = [
    `S "SYNOPSIS";
    `Pre "
      $(b,$mname) [PLUGIN OPTION]... --list-formats
      $(b,$mname) [PLUGIN OPTION]... [--source-type=$(i,SOURCE)] --list-plugins
      $(b,$mname) [PLUGIN OPTION]... --$(i,PLUGIN)-help
      $(b,$mname) $(i,FILE) [PLUGIN OPTION]... [OPTION]...";
    `S "DESCRIPTION";
    `P "A frontend to the Binary Analysis Platfrom library.
      The tool allows you to inspect binary programs by printing them
      in different representations including assembly, BIL, BIR,
      XML, HTML, JSON, Graphviz dot graphs and so on.";
    `P "The tool is extensible via a plugin system. There're several
       extension points, that allows you:";
    `Pre "
      - write your own analysis;
      - add new serialization formats;
      - adjust printing formats;
      - add new program loaders (i.e. to handle new file formats);
      - add your own symbolizer, rooter or reconstructor;
      - provide ABI information;
      - tackle with disassembler, lifter and even architecture;
      - provide your own disassembler.";
    `P "The following example shows how to write a simple analysis
  plugin (called a pass in our parlance)";
    `Pre "
      $(b,\\$ cat) mycode.ml
      open Bap.Std
      let main project = print_endline \"Hello, World\"
      let () = Project.register_pass' main";
    `P "Building is easy with our $(b,bapbuild) tool:";
    `Pre "
      $(b, \\$ bapbuild) mycode.plugin";
    `P "And to load into bap:";
    `Pre ("
      $(b, \\$ bap) /bin/ls -lmycode --mycode");
    `P "User plugins have access to all the program state, and can
    change it and communicate with other plugins, or just store their
    results in whatever place you like.";
    `I ("Note:", "The $(b,bapbuild) tool is just an $(b,ocamlbuild)
    extended with our rules. It is not needed (but still can be used)
    to build your standalone applications, or to build BAP itself.");
    `S "OPTIONS";
    `I ("$(b,--list-formats)", Bap_cmdline_terms.list_formats_doc)
  ] @ Bap_cmdline_terms.common_loader_options
    @ Bap_cmdline_terms.options_for_passes
    @ [
      `S "BUGS";
      `P "Report bugs to \
          https://github.com/BinaryAnalysisPlatform/bap/issues";
      `S "SEE ALSO";
      `P "$(b,bap-mc)(1), $(b,bap-byteweight)(1), $(b,bap)(3)"
    ] in
  Term.info "bap" ~version:Config.version ~doc ~man
let program source =
  let create
      passopt
      a b c d e f g i j k = (Bap_options.Fields.create
                               a b c d e f g i j k []), passopt in
  let open Bap_cmdline_terms in
  let passopt : string list Term.t =
    let doc =
      "Runs passes (comma separated). This option replaces the \
       previously existing $(b,--)$(i,PASS) options which are now \
       deprecated and will soon be removed." in
    Arg.(value & opt (list string) [] &
         info ["p"; "pass"; "passes"] ~doc ~docv:"PASS") in
  Term.(const create
        $passopt
        $filename
        $(disassembler ())
        $(loader ())
        $(dump_formats ())
        $source_type
        $verbose
        $(brancher ())
        $(symbolizers ())
        $(rooters ())
        $(reconstructor ())),
  program_info

let parse_source argv =
  let source_type = Bap_cmdline_terms.source_type in
  match Term.eval_peek_opts ~argv source_type with
  | _,`Ok src -> src
  | Some src,(`Version|`Help) -> src
  | _ -> raise Unrecognized_source

let run_loader () =
  let argv,passes = Bap_plugin_loader.run_and_get_passes Sys.argv in
  let print_formats =
    Cmdliner.Term.eval_peek_opts Bap_cmdline_terms.list_formats |>
    fst |> Option.value ~default:false in
  if print_formats then print_formats_and_exit ();
  argv,passes

let parse passes argv =
  match Cmdliner.Term.eval ~argv ~catch:false (program source) with
  | `Ok (opts, passopt) ->
    let passes = passopt @ passes in
    { opts with Bap_options.passes }
  | `Error _ -> exit 1;
  | _ -> exit 0

let error fmt =
  kfprintf (fun ppf -> pp_print_newline ppf (); exit 1) err_formatter fmt

let () =
  let () =
    try if Sys.getenv "BAP_DEBUG" <> "0" then
        Printexc.record_backtrace true
    with Not_found -> () in
  Log.start ();
  at_exit (pp_print_flush err_formatter);
  let argv,passes = run_loader () in
  try main (parse passes argv); exit 0 with
  | Unknown_arch arch ->
    error "Invalid arch `%s', should be one of %s." arch
      (String.concat ~sep:"," (List.map Arch.all ~f:Arch.to_string))
  | Unrecognized_source ->
    error "Invalid format of source type argument"
  | Bap_plugin_loader.Plugin_not_found name ->
    error "Can't find a plugin bundle `%s'" name
  | Failed_to_create_project err ->
    error "Failed to create a project: %a" Error.pp err
  | Project.Pass.Failed (Project.Pass.Unsat_dep (p,n)) ->
    error "Dependency `%s' of pass `%s' is not loaded"
      n (Project.Pass.name p)
<<<<<<< HEAD
  | Project.Pass.Failed (
      Project.Pass.Runtime_error
        (p, (Failure msg | Invalid_argument msg))) ->
    error "Failed in pass %s: %s\n" (Project.Pass.name p) msg
  | Project.Pass.Failed (Project.Pass.Runtime_error (p,exn)) ->
    error "Pass `%s' failed at runtime with: %a"
      (Project.Pass.name p) Exn.pp exn
=======
  | Pass_not_found p -> error "Failed to find pass: %s" p
  | Project.Pass.Failed
      (Project.Pass.Runtime_error (p, Exn.Reraised (backtrace, exn))) ->
    error "Pass `%s' failed at runtime with: %a\nBacktrace:\n%s"
      (Project.Pass.name p) Exn.pp exn backtrace
>>>>>>> bbd8115f
  | exn ->
    error "Failed with an unexpected exception: %a\nBacktrace:\n%s"
      Exn.pp exn
    @@ Exn.backtrace ()<|MERGE_RESOLUTION|>--- conflicted
+++ resolved
@@ -248,21 +248,11 @@
   | Project.Pass.Failed (Project.Pass.Unsat_dep (p,n)) ->
     error "Dependency `%s' of pass `%s' is not loaded"
       n (Project.Pass.name p)
-<<<<<<< HEAD
-  | Project.Pass.Failed (
-      Project.Pass.Runtime_error
-        (p, (Failure msg | Invalid_argument msg))) ->
-    error "Failed in pass %s: %s\n" (Project.Pass.name p) msg
-  | Project.Pass.Failed (Project.Pass.Runtime_error (p,exn)) ->
-    error "Pass `%s' failed at runtime with: %a"
-      (Project.Pass.name p) Exn.pp exn
-=======
   | Pass_not_found p -> error "Failed to find pass: %s" p
   | Project.Pass.Failed
       (Project.Pass.Runtime_error (p, Exn.Reraised (backtrace, exn))) ->
     error "Pass `%s' failed at runtime with: %a\nBacktrace:\n%s"
       (Project.Pass.name p) Exn.pp exn backtrace
->>>>>>> bbd8115f
   | exn ->
     error "Failed with an unexpected exception: %a\nBacktrace:\n%s"
       Exn.pp exn
