language: c
install: wget https://raw.githubusercontent.com/ocaml/ocaml-ci-scripts/master/.travis-opam.sh
script: bash -ex .travis-opam.sh
sudo: required
cache:
  directories:
    - $HOME/.opam
  before_cache:
    - opam remove bap -y
    - rm -rf $HOME/.opam/log
addons:
  apt:
    sources:
    - avsm
    packages:
    - camlp4
    - camlp4-extra
    - clang
    - curl
    - libcurl4-gnutls-dev
    - libgmp-dev
    - libssl-dev
    - libzip-dev
    - llvm
    - llvm-3.4-dev
    - m4
    - ocaml
    - ocaml-base
    - ocaml-base-nox
    - ocaml-compiler-libs
    - ocaml-native-compilers
    - ocaml-nox
    - time
    - aspcud
    - dejagnu
    - jq
    - opam
env:
  global:
  - OPAMYES=true PACKAGE=bap TESTS=false OPAM_SWITCH=$OCAML_VERSION
  matrix:
<<<<<<< HEAD
  - OCAML_VERSION=4.03 BAP_RUN_TEST=true  BAP_RUN_CHECK=false
  - OCAML_VERSION=4.03 BAP_RUN_TEST=false BAP_RUN_CHECK=true
  - OCAML_VERSION=4.04 BAP_RUN_TEST=true  BAP_RUN_CHECK=false
  - OCAML_VERSION=4.04 BAP_RUN_TEST=false BAP_RUN_CHECK=true
  - OCAML_VERSION=4.05 BAP_RUN_TEST=true  BAP_RUN_CHECK=false
  - OCAML_VERSION=4.05 BAP_RUN_TEST=false BAP_RUN_CHECK=true
=======
  - OCAML_VERSION=4.02 BAP_RUN_TEST=true  BAP_RUN_CHECK=false
  - OCAML_VERSION=4.02 BAP_RUN_TEST=false BAP_RUN_CHECK=true
  - OCAML_VERSION=4.03 BAP_RUN_TEST=true  BAP_RUN_CHECK=false
  - OCAML_VERSION=4.03 BAP_RUN_TEST=false BAP_RUN_CHECK=true
  - OCAML_VERSION=4.04 BAP_RUN_TEST=true  BAP_RUN_CHECK=false
  - OCAML_VERSION=4.04 BAP_RUN_TEST=false BAP_RUN_CHECK=true
>>>>>>> af4970bd
<|MERGE_RESOLUTION|>--- conflicted
+++ resolved
@@ -39,18 +39,9 @@
   global:
   - OPAMYES=true PACKAGE=bap TESTS=false OPAM_SWITCH=$OCAML_VERSION
   matrix:
-<<<<<<< HEAD
   - OCAML_VERSION=4.03 BAP_RUN_TEST=true  BAP_RUN_CHECK=false
   - OCAML_VERSION=4.03 BAP_RUN_TEST=false BAP_RUN_CHECK=true
   - OCAML_VERSION=4.04 BAP_RUN_TEST=true  BAP_RUN_CHECK=false
   - OCAML_VERSION=4.04 BAP_RUN_TEST=false BAP_RUN_CHECK=true
   - OCAML_VERSION=4.05 BAP_RUN_TEST=true  BAP_RUN_CHECK=false
-  - OCAML_VERSION=4.05 BAP_RUN_TEST=false BAP_RUN_CHECK=true
-=======
-  - OCAML_VERSION=4.02 BAP_RUN_TEST=true  BAP_RUN_CHECK=false
-  - OCAML_VERSION=4.02 BAP_RUN_TEST=false BAP_RUN_CHECK=true
-  - OCAML_VERSION=4.03 BAP_RUN_TEST=true  BAP_RUN_CHECK=false
-  - OCAML_VERSION=4.03 BAP_RUN_TEST=false BAP_RUN_CHECK=true
-  - OCAML_VERSION=4.04 BAP_RUN_TEST=true  BAP_RUN_CHECK=false
-  - OCAML_VERSION=4.04 BAP_RUN_TEST=false BAP_RUN_CHECK=true
->>>>>>> af4970bd
+  - OCAML_VERSION=4.05 BAP_RUN_TEST=false BAP_RUN_CHECK=true