--- conflicted
+++ resolved
@@ -8,18 +8,7 @@
   | Some x -> String.(x = name)
   | _ -> false
 
-<<<<<<< HEAD
-module Plt_jumps(Machine : Primus.Machine.S) = struct
-=======
-module Make_unresolved(Machine : Primus.Machine.S) = struct
-  module Linker = Primus.Linker.Make(Machine)
-
-  let exec =
-    Linker.exec (`symbol Primus.Linker.unresolved_handler)
-end
-
 module SetupPLT(Machine : Primus.Machine.S) = struct
->>>>>>> 66abfc04
   module Linker = Primus.Linker.Make(Machine)
   open Machine.Syntax
 
@@ -54,24 +43,6 @@
     load_table >>=
     filter_plt >>=
     unlink
-<<<<<<< HEAD
-end
-
-
-module Component(Machine : Primus.Machine.S) = struct
-  open Machine.Syntax
-  module Env = Primus.Env.Make(Machine)
-  module Value = Primus.Value.Make(Machine)
-  module Interpreter = Primus.Interpreter.Make(Machine)
-  module Plt_jumps = Plt_jumps(Machine)
-
-  let zero = Primus.Generator.static 0
-
-  let initialize_flags flags =
-    Machine.Seq.iter (Set.to_sequence flags) ~f:(fun reg ->
-        Env.add reg zero)
-=======
->>>>>>> 66abfc04
 
   let correct_sp sp addend _ =
     Env.get sp >>= fun x ->
@@ -82,8 +53,7 @@
     | Unk | Mem _ -> Machine.return ()
     | Imm width ->
       Value.of_int ~width addend >>= fun addend ->
-      Machine.sequence [
-        Primus.Linker.Trace.lisp_call_return >>> correct_sp sp addend; ]
+      Primus.Linker.Trace.lisp_call_return >>> correct_sp sp addend
 
   let run () =
     Machine.gets Project.arch >>= function
@@ -101,10 +71,6 @@
 
 end
 
-<<<<<<< HEAD
-let init () =
-  Primus.Machine.add_component (module Component)
-=======
 module InitializeFlags(Machine : Primus.Machine.S) = struct
   open Machine.Syntax
   module Env = Primus.Env.Make(Machine)
@@ -119,5 +85,4 @@
     | `x86 -> initialize_flags IA32.flags
     | `x86_64 -> initialize_flags AMD64.flags
     | _ -> Machine.return ()
-end
->>>>>>> 66abfc04
+end