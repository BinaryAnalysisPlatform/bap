open Core_kernel
open Bap.Std
open Bap_primus.Std
open X86_cpu

let is_section name v =
  match Value.get Image.section v with
  | Some x -> String.(x = name)
  | _ -> false

module SetupPLT(Machine : Primus.Machine.S) = struct
  module Linker = Primus.Linker.Make(Machine)
  open Machine.Syntax

  module Value = Primus.Value.Make(Machine)
  module Interpreter = Primus.Interpreter.Make(Machine)
  module Env = Primus.Env.Make(Machine)

  let section_memory sec_name =
    Machine.get () >>| fun proj ->
    Memmap.filter (Project.memory proj) ~f:(is_section sec_name) |>
    Memmap.to_sequence |>
    Seq.map ~f:fst

  let load_table =
    Machine.arch >>= fun arch ->
    section_memory ".got.plt" >>| fun memory ->
    Seq.fold memory ~init:[]
      ~f:(fun acc mem ->
          let step = (Arch.addr_size arch :> size) in
          Memory.fold mem ~word_size:step ~init:[] ~f:(fun a w -> a :: w))

  let filter_plt addrs =
    section_memory ".plt" >>= fun memory ->
    Machine.return @@
    List.filter addrs ~f:(fun a ->
        Seq.exists memory ~f:(fun mem -> Memory.contains mem a))

  let unlink addrs =
<<<<<<< HEAD
    Machine.List.iter addrs ~f:(fun addr -> Linker.unlink (`addr addr))
=======
    Machine.List.iter addrs ~f:(fun a -> Linker.unlink (`addr a))
>>>>>>> b8344ce8

  let unresolve =
    load_table >>=
    filter_plt >>=
    unlink

  let correct_sp sp addend _ =
    Env.get sp >>= fun x ->
    Interpreter.binop Bil.plus x addend >>= Env.set sp

  let correct_sp sp addend =
    match Var.typ sp with
    | Unk | Mem _ -> Machine.return ()
    | Imm width ->
      Value.of_int ~width addend >>= fun addend ->
      Primus.Linker.Trace.lisp_call_return >>> correct_sp sp addend

  let run () =
    Machine.gets Project.arch >>= function
    | `x86 -> Machine.sequence [
        correct_sp IA32.sp 4;
        unresolve
      ]
    | `x86_64 -> Machine.sequence [
        correct_sp AMD64.sp 8;
        unresolve
      ]
    | _ -> Machine.return ()

  let init () = Primus.System.init >>> run

end

module InitializeFlags(Machine : Primus.Machine.S) = struct
  open Machine.Syntax
  module Env = Primus.Env.Make(Machine)

  let zero = Primus.Generator.static 0

  let initialize_flags flags =
    Machine.Seq.iter (Set.to_sequence flags) ~f:(fun reg ->
        Env.add reg zero)
  let init () =
    Machine.gets Project.arch >>= function
    | `x86 -> initialize_flags IA32.flags
    | `x86_64 -> initialize_flags AMD64.flags
    | _ -> Machine.return ()
end<|MERGE_RESOLUTION|>--- conflicted
+++ resolved
@@ -37,11 +37,7 @@
         Seq.exists memory ~f:(fun mem -> Memory.contains mem a))
 
   let unlink addrs =
-<<<<<<< HEAD
-    Machine.List.iter addrs ~f:(fun addr -> Linker.unlink (`addr addr))
-=======
     Machine.List.iter addrs ~f:(fun a -> Linker.unlink (`addr a))
->>>>>>> b8344ce8
 
   let unresolve =
     load_table >>=
