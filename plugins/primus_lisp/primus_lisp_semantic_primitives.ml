--- conflicted
+++ resolved
@@ -758,30 +758,6 @@
         CT.var reg >>| fun v ->
         KB.Value.put Primus.Lisp.Semantics.symbol v (Some name)
 
-<<<<<<< HEAD
-  let get_nth_register target rs n =
-    match (symbol rs) with
-    | None -> illformed "wrong"
-    | Some sym ->
-      let components = String.split sym ~on:'_' in
-      match (List.nth components n) with
-      | None -> illformed "wrong"
-      | Some nth ->
-        let size = (String.make 1 nth.[0]) in
-        let reg_num = (String.make 1 nth.[1]) in
-        let name = size ^ reg_num in
-        let reg = possibly_register target name
-(*          let reg = Theory.Origin.reg (size ^ reg_num) in
-          let name = Theory.Var.name reg in *)
-        forget @@
-        CT.var reg >>| fun v ->
-        KB.Value.put Primus.Lisp.Semantics.symbol reg (Some name)
-(*          let reg = Theory.Target.var target (size ^ reg_num)
-          match Theory.Target.var target v with
-          | Some v -> !!v
-          | None ->
-            alias_base_register target (size ^ reg_num)*)
-=======
   let nth_reg_in_group target args =
     binary args @@ fun sym n ->
     to_int n >>= fun n ->
@@ -801,7 +777,6 @@
             forget @@
             CT.var var >>| fun v ->
             KB.Value.put Primus.Lisp.Semantics.symbol v (Some name)
->>>>>>> 9d9b2ab1
 
   module Intrinsic = struct
     type param =
@@ -1382,10 +1357,6 @@
     | "empty",[] -> nop ()
     | "intrinsic",(dst::args) -> Intrinsic.call t dst args
     | "invoke-subroutine",[dst] -> ctrl@@invoke_subroutine dst
-<<<<<<< HEAD
-(*    | "get-nth-register",[rs;n]-> pure@@get_nth_register t rs n*)
-=======
->>>>>>> 9d9b2ab1
     | _ -> !!nothing
 end
 
