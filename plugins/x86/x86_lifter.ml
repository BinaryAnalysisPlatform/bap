--- conflicted
+++ resolved
@@ -20,13 +20,6 @@
   let df_e = Bil.var df
 
   let size_of_typ s = Size.of_int_exn !!s (** doubts here  *)
-
-  let string_of_operand : operand -> string = function
-    | Oreg x -> sprintf "Oreg(%d)" x
-    | Ovec x -> sprintf "Ovec(%d)" x
-    | Oseg x -> sprintf "Oseg(%d)" x
-    | Oaddr x -> sprintf "Oaddr(%s)" (Exp.to_string x)
-    | Oimm x -> sprintf "Oimm(%s)" (Word.to_string x)
 
   (* stmt helpers *)
 
@@ -246,7 +239,7 @@
      where c is the carry bit from the lower four bits. Since AF = c,
      and we want to know the value of AF, we can rewrite as AF = c = r_4
      - [(op1_4 + op2_4) mod 2]. Noting that addition and subtraction mod
-       2 is just xor, we can simplify to AF = r_4 xor op1_4 xor op2_4.
+     2 is just xor, we can simplify to AF = r_4 xor op1_4 xor op2_4.
   *)
 
   let set_apszf t s1 s2 r =
@@ -309,494 +302,579 @@
         | _ -> disfailwith "imm operand expected" in
       Bil.(cast signed (bitwidth_of_type t) (op2e op_typ op)) in
     function
-    | Nop -> []
-    | Bswap(t, op) ->
-      let e = match t with
-        | Type.Imm 32 | Type.Imm 64 -> let (op', t') = op2e_keep_width t op in
-          reverse_bytes op' t'
-        | _ -> disfailwith "bswap: Expected 32 or 64 bit type"
-      in
-      [assn t op e]
-    | Retn (op, far_ret) when pref = [] || pref = [repz]  || pref = [repnz]->
-      let temp = tmp mt in
-      let load_stmt = if far_ret
-        then (* TODO Mess with segment selectors here *)
-          unimplemented "long retn not supported"
-        else Bil.Move (temp, load_s mode seg_ss (size_of_typ mt) rsp_e)
-      in
-      let rsp_stmts =
-        Bil.Move (rsp, Bil.(rsp_e + (Int (mi (bytes_of_width mt)))))::
-        (match op with
-         | None -> []
-         | Some(t, src) ->
-           [Bil.Move (rsp, Bil.(rsp_e + (op2e t src)))]
-        ) in
-      load_stmt::
-      rsp_stmts@
-      [Bil.Jmp (Bil.Var temp)]
-    | Mov(t, dst, src, condition) ->
-      let c_src = (match condition with
-          | None -> op2e t src
-          | Some c -> Bil.Ite (c, op2e t src, op2e t dst))
-      in
-      (* Find base by looking at LDT or GDT *)
-      let base_e e =
-        (* 0 = GDT, 1 = LDT *)
-        let ti = Bil.Extract (3, 3, e) in
-        let base = Bil.Ite (ti, Bil.var ldt, Bil.var gdt) in
-        (* Extract index into table *)
-        let entry_size, entry_shift = match mode with
-          | X86 -> reg64_t, 6  (* "1<<6 = 64" *)
-          | X8664 -> reg128_t, 7 (* "1<<7 = 128" *)
-        in
-        let index = Bil.(Cast (UNSIGNED, !!mt, (Extract (15, 4, e)) lsl (Int (mi entry_shift)))) in
-        (* Load the table entry *)
-        let table_entry = load_s mode None (size_of_typ entry_size) (Bil.(base + index)) in
-        (* Extract the base *)
-        concat_explist
-          ((match mode with
-              | X86 -> []
-              | X8664 -> (Bil.Extract (95, 64, table_entry)) :: [])
-           @  (Bil.Extract (63, 56, table_entry))
-              :: (Bil.Extract (39, 32, table_entry))
-              :: (Bil.Extract (31, 16, table_entry))
-              :: [])
-      in
-      let bs =
-        let dst_e = op2e t dst in
-        if dst = o_fs && !compute_segment_bases then [Bil.Move (fs_base, base_e dst_e)]
-        else if dst = o_gs && !compute_segment_bases then [Bil.Move (gs_base, base_e dst_e)]
-        else []
-      in
-      assn t dst c_src :: bs
-    | Movs(Type.Imm _bits as t) ->
-      let stmts =
-        store_s mode seg_es t rdi_e (load_s mode seg_es (size_of_typ t) rsi_e)
-        :: string_incr mode t rsi
-        :: string_incr mode t rdi
-        :: []
-      in
-      if pref = [] then
-        stmts
-      else if ints_mem pref repz || ints_mem pref repnz then
-        (* movs has only rep instruction others just considered to be rep *)
-        rep_wrap ~mode ~addr ~next stmts
-      else
-        unimplemented "unsupported prefix for movs"
-    | Movzx(t, dst, ts, src) ->
-      [assn t dst Bil.(Cast (UNSIGNED, !!t, op2e ts src))]
-    | Movsx(t, dst, ts, src) ->
-      [assn t dst Bil.(Cast (SIGNED, !!t, op2e ts src))]
-    | Movdq(ts, s, td, d, align) ->
-      let (s, al) = match s with
-        | Ovec _ | Oreg _-> op2e ts s, []
-        | Oaddr a -> op2e ts s, [a]
-        | Oimm _ | Oseg _ -> disfailwith "invalid source operand for movdq"
-      in
-      let (d, al) = match d with
-        (* Behavior is to clear the xmm bits *)
-        | Ovec _ -> assn td d Bil.(Cast (UNSIGNED, !!td, s)), al
-        | Oreg _ -> assn td d s, al
-        | Oaddr a -> assn td d s, a::al
-        | Oimm _ | Oseg _ -> disfailwith "invalid dest operand for movdq"
-      in
-      (* sources tell me that movdqa raises a general protection exception
-       * if its operands aren't aligned on a 16-byte boundary *)
-      let im i = Bil.Int (int_of_mode mode i) in
-      let al =
-        if align then
-          List.map ~f:(fun a -> Bil.If (Bil.((a land im 15) = im 0), [], [Cpu_exceptions.general_protection])) al
-        else []
-      in
-      d::al
-    | Movoffset((tdst, dst), offsets) ->
-      (* If a vex prefix is present, then extra space is filled with 0.
-         Otherwise, the bits are preserved. *)
-      let padding hi lo =
-        if hi < lo then []
-        else if has_vex then [int_exp 0 (hi - lo + 1)]
-        else [Bil.Extract (hi, lo, op2e tdst dst)]
-      in
-      let offsets = List.sort ~compare:(fun {offdstoffset=o1; _} {offdstoffset=o2; _} -> Int.compare o1 o2) offsets in
-      let add_exp (elist,nextbit) {offlen; offtyp; offop; offsrcoffset; offdstoffset} =
-        Bil.Extract ((!!offlen + offsrcoffset - 1), offsrcoffset, (op2e offtyp offop))
-        :: padding (offdstoffset - 1) nextbit
-        @ elist, offdstoffset + !!offlen
-      in
-      let elist, nextbit = List.fold_left ~f:add_exp ~init:([],0) offsets in
-      let elist = padding (!!tdst - 1) nextbit @ elist in
-      [assn tdst dst (concat_explist elist)]
-    | Punpck(t, et, o, d, s, vs) ->
-      let nelem = match t, et with
-        | Type.Imm n, Type.Imm n' -> n / n'
-        | _ -> disfailwith "invalid"
-      in
-      assert (nelem mod 2 = 0);
-      let nelem_per_src = nelem / 2 in
-      let halft = Type.Imm (!!t / 2) in
-      let castf = match o with
-        | High -> fun e -> Bil.(Cast (HIGH, !!halft, e))
-        | Low -> fun e -> Bil.(Cast (LOW, !!halft, e))
-      in
-      let se, de = castf (op2e t s), castf (op2e t d) in
-      let st, dt = tmp halft, tmp halft in
-      let et' = !!et in
-      let mape i =
-        [extract_element et' (Bil.Var st) i; extract_element et' (Bil.Var dt) i]
-      in
-      let e = concat_explist (List.concat (List.map ~f:mape (List.range ~stride:(-1) ~stop:`inclusive (nelem_per_src-1) 0))) in
-      let dest = match vs with
-        | None -> d
-        | Some vdst -> vdst
-      in
-      [Bil.Move (st, se);
-       Bil.Move (dt, de);
-       assn t dest e]
-    | Ppackedbinop(t, et, fbop, _, d, s, vs) ->
-      let t_width = bitwidth_of_type t  in
-      let e_width = bitwidth_of_type et in
-      let nops = t_width / e_width in
-      let byte = 8 in
-      let tmp_dst = tmp t in
-      let vdst = Option.value ~default:d vs in
-      let iv  = tmp (Type.imm byte) in
-      let elt = tmp et in
-      let zero = Word.zero t_width in
-      let bits = Word.of_int ~width:byte e_width in
-
-      let foreach_size f = List.concat @@ List.init nops ~f in
-      let getelement o i =
-        (* assumption: immediate operands are repeated for all vector
-           elements *)
-        match o with
-        | Oimm _ -> op2e et o
-        | _ -> extract_element !!et (op2e t o) i in
-
-      List.concat Bil.[
-          [tmp_dst := int zero];
-	  foreach_size (fun i -> [
-                elt := fbop (getelement d i) (getelement s i);
-                iv := int @@ Word.of_int ~width:byte i;
-                tmp_dst :=
-                  var tmp_dst lor
-                  ((cast unsigned t_width (var elt)) lsl (var iv * int bits))
+      | Nop -> []
+      | Bswap(t, op) ->
+        let e = match t with
+          | Type.Imm 32 | Type.Imm 64 -> let (op', t') = op2e_keep_width t op in
+            reverse_bytes op' t'
+          | _ -> disfailwith "bswap: Expected 32 or 64 bit type"
+        in
+        [assn t op e]
+      | Retn (op, far_ret) when pref = [] || pref = [repz]  || pref = [repnz]->
+        let temp = tmp mt in
+        let load_stmt = if far_ret
+          then (* TODO Mess with segment selectors here *)
+            unimplemented "long retn not supported"
+          else Bil.Move (temp, load_s mode seg_ss (size_of_typ mt) rsp_e)
+        in
+        let rsp_stmts =
+          Bil.Move (rsp, Bil.(rsp_e + (Int (mi (bytes_of_width mt)))))::
+          (match op with
+           | None -> []
+           | Some(t, src) ->
+             [Bil.Move (rsp, Bil.(rsp_e + (op2e t src)))]
+          ) in
+        load_stmt::
+        rsp_stmts@
+        [Bil.Jmp (Bil.Var temp)]
+      | Mov(t, dst, src, condition) ->
+        let c_src = (match condition with
+            | None -> op2e t src
+            | Some c -> Bil.Ite (c, op2e t src, op2e t dst))
+        in
+        (* Find base by looking at LDT or GDT *)
+        let base_e e =
+          (* 0 = GDT, 1 = LDT *)
+          let ti = Bil.Extract (3, 3, e) in
+          let base = Bil.Ite (ti, Bil.var ldt, Bil.var gdt) in
+          (* Extract index into table *)
+          let entry_size, entry_shift = match mode with
+            | X86 -> reg64_t, 6  (* "1<<6 = 64" *)
+            | X8664 -> reg128_t, 7 (* "1<<7 = 128" *)
+          in
+          let index = Bil.(Cast (UNSIGNED, !!mt, (Extract (15, 4, e)) lsl (Int (mi entry_shift)))) in
+          (* Load the table entry *)
+          let table_entry = load_s mode None (size_of_typ entry_size) (Bil.(base + index)) in
+          (* Extract the base *)
+          concat_explist
+            ((match mode with
+                | X86 -> []
+                | X8664 -> (Bil.Extract (95, 64, table_entry)) :: [])
+             @  (Bil.Extract (63, 56, table_entry))
+                :: (Bil.Extract (39, 32, table_entry))
+                :: (Bil.Extract (31, 16, table_entry))
+                :: [])
+        in
+        let bs =
+          let dst_e = op2e t dst in
+          if dst = o_fs && !compute_segment_bases then [Bil.Move (fs_base, base_e dst_e)]
+          else if dst = o_gs && !compute_segment_bases then [Bil.Move (gs_base, base_e dst_e)]
+          else []
+        in
+        assn t dst c_src :: bs
+      | Movs(Type.Imm _bits as t) ->
+        let stmts =
+          store_s mode seg_es t rdi_e (load_s mode seg_es (size_of_typ t) rsi_e)
+          :: string_incr mode t rsi
+          :: string_incr mode t rdi
+          :: []
+        in
+        if pref = [] then
+          stmts
+        else if ints_mem pref repz || ints_mem pref repnz then
+          (* movs has only rep instruction others just considered to be rep *)
+          rep_wrap ~mode ~addr ~next stmts
+        else
+          unimplemented "unsupported prefix for movs"
+      | Movzx(t, dst, ts, src) ->
+        [assn t dst Bil.(Cast (UNSIGNED, !!t, op2e ts src))]
+      | Movsx(t, dst, ts, src) ->
+        [assn t dst Bil.(Cast (SIGNED, !!t, op2e ts src))]
+      | Movdq(ts, s, td, d, align) ->
+        let (s, al) = match s with
+          | Ovec _ | Oreg _-> op2e ts s, []
+          | Oaddr a -> op2e ts s, [a]
+          | Oimm _ | Oseg _ -> disfailwith "invalid source operand for movdq"
+        in
+        let (d, al) = match d with
+          (* Behavior is to clear the xmm bits *)
+          | Ovec _ -> assn td d Bil.(Cast (UNSIGNED, !!td, s)), al
+          | Oreg _ -> assn td d s, al
+          | Oaddr a -> assn td d s, a::al
+          | Oimm _ | Oseg _ -> disfailwith "invalid dest operand for movdq"
+        in
+        (* sources tell me that movdqa raises a general protection exception
+         * if its operands aren't aligned on a 16-byte boundary *)
+        let im i = Bil.Int (int_of_mode mode i) in
+        let al =
+          if align then
+            List.map ~f:(fun a -> Bil.If (Bil.((a land im 15) = im 0), [], [Cpu_exceptions.general_protection])) al
+          else []
+        in
+        d::al
+      | Movoffset((tdst, dst), offsets) ->
+        (* If a vex prefix is present, then extra space is filled with 0.
+           Otherwise, the bits are preserved. *)
+        let padding hi lo =
+          if hi < lo then []
+          else if has_vex then [int_exp 0 (hi - lo + 1)]
+          else [Bil.Extract (hi, lo, op2e tdst dst)]
+        in
+        let offsets = List.sort ~compare:(fun {offdstoffset=o1; _} {offdstoffset=o2; _} -> Int.compare o1 o2) offsets in
+        let add_exp (elist,nextbit) {offlen; offtyp; offop; offsrcoffset; offdstoffset} =
+          Bil.Extract ((!!offlen + offsrcoffset - 1), offsrcoffset, (op2e offtyp offop))
+          :: padding (offdstoffset - 1) nextbit
+          @ elist, offdstoffset + !!offlen
+        in
+        let elist, nextbit = List.fold_left ~f:add_exp ~init:([],0) offsets in
+        let elist = padding (!!tdst - 1) nextbit @ elist in
+        [assn tdst dst (concat_explist elist)]
+      | Punpck(t, et, o, d, s, vs) ->
+        let nelem = match t, et with
+          | Type.Imm n, Type.Imm n' -> n / n'
+          | _ -> disfailwith "invalid"
+        in
+        assert (nelem mod 2 = 0);
+        let nelem_per_src = nelem / 2 in
+        let halft = Type.Imm (!!t / 2) in
+        let castf = match o with
+          | High -> fun e -> Bil.(Cast (HIGH, !!halft, e))
+          | Low -> fun e -> Bil.(Cast (LOW, !!halft, e))
+        in
+        let se, de = castf (op2e t s), castf (op2e t d) in
+        let st, dt = tmp halft, tmp halft in
+        let et' = !!et in
+        let mape i =
+          [extract_element et' (Bil.Var st) i; extract_element et' (Bil.Var dt) i]
+        in
+        let e = concat_explist (List.concat (List.map ~f:mape (List.range ~stride:(-1) ~stop:`inclusive (nelem_per_src-1) 0))) in
+        let dest = match vs with
+          | None -> d
+          | Some vdst -> vdst
+        in
+        [Bil.Move (st, se);
+         Bil.Move (dt, de);
+         assn t dest e]
+      | Ppackedbinop(t, et, fbop, _, d, s, vs) ->
+        let t_width = bitwidth_of_type t  in
+        let e_width = bitwidth_of_type et in
+        let nops = t_width / e_width in
+        let byte = 8 in
+        let tmp_dst = tmp t in
+        let vdst = Option.value ~default:d vs in
+        let iv  = tmp (Type.imm byte) in
+        let elt = tmp et in
+        let zero = Word.zero t_width in
+        let bits = Word.of_int ~width:byte e_width in
+
+        let foreach_size f = List.concat @@ List.init nops ~f in
+        let getelement o i =
+          (* assumption: immediate operands are repeated for all vector
+             elements *)
+          match o with
+          | Oimm _ -> op2e et o
+          | _ -> extract_element !!et (op2e t o) i in
+
+        List.concat Bil.[
+            [tmp_dst := int zero];
+	    foreach_size (fun i -> [
+                  elt := fbop (getelement d i) (getelement s i);
+                  iv := int @@ Word.of_int ~width:byte i;
+                  tmp_dst :=
+                    var tmp_dst lor
+                    ((cast unsigned t_width (var elt)) lsl (var iv * int bits))
+                ]
+              );
+            [assn t vdst (var tmp_dst)]
+          ]
+      | Pbinop(t, fbop, _s, o1, o2, vop) ->
+        (match vop with
+         | None -> [assn t o1 (fbop (op2e t o1) (op2e t o2))]
+         | Some vop -> [assn t o1 (fbop (op2e t vop) (op2e t o2))])
+      | Pcmp (t,elet,bop,_,dst,src,vsrc) ->
+        let elebits = bitwidth_of_type elet in
+        let t_width = bitwidth_of_type t in
+        let ncmps = t_width / elebits in
+        let src = match src with
+          | Ovec _ -> op2e t src
+          | Oaddr a -> load (size_of_typ t) a
+          | Oreg _ | Oimm _ | Oseg _ -> disfailwith "invalid" in
+        let vsrc = Option.value ~default:dst vsrc in
+        let byte = 8 in
+        let tmp_dst = tmp t in
+        let iv  = tmp (Type.imm byte) in
+        let elt = tmp elet in
+        let elt_1 = tmp elet in
+        let elt_2 = tmp elet in
+        let _one = Word.of_int ~width:elebits (-1) in
+        let zero = Word.zero elebits in
+        let bits = Word.of_int ~width:byte elebits in
+        let zero_long = Word.zero t_width in
+        let foreach_size f =
+          let sizes = List.init ncmps ~f:(fun i ->
+              let left_bit = i * elebits in
+              let right_bit = (i + 1) * elebits - 1 in
+              let i = Word.of_int ~width:byte i in
+              i, left_bit, right_bit) in
+          List.concat @@ List.map sizes ~f in
+
+        List.concat Bil.[
+            [tmp_dst := int zero_long];
+	    foreach_size (fun (i, left_bit, right_bit) -> [
+                  elt_1 := extract right_bit left_bit src;
+                  elt_2 := extract right_bit left_bit (op2e t vsrc);
+                  iv := int i;
+                  if_ (binop bop (var elt_1) (var elt_2)) [
+                    elt := int _one;
+                  ] [
+                    elt := int zero;
+                  ];
+                  tmp_dst :=
+                    var tmp_dst lor
+                    ((cast unsigned t_width (var elt)) lsl (var iv * int bits))
+                ]);
+            [assn t dst (var tmp_dst)] ]
+      | Pmov (t, dstet, srcet, dst, src, ext, _) ->
+        let nelem = match t, dstet with
+          | Type.Imm n, Type.Imm n' -> n / n'
+          | _ -> disfailwith "invalid"
+        in
+        let getelt op i = extract_element !!srcet (op2e t op) i in
+        let extcast =
+          let open Exp in
+          match ext with
+          | UNSIGNED | SIGNED -> fun e -> Bil.Cast (ext, !!dstet, e)
+          | _ -> disfailwith "invalid"
+        in
+        let extend i = extcast (getelt src i) in
+        let e = concat_explist (List.map ~f:extend (List.range ~stride:(-1) ~stop:`inclusive (nelem-1) 0)) in
+        [assn t dst e]
+      | Pmovmskb (t,dst,src) ->
+        let nbytes = bytes_of_width t in
+        let src = match src with
+          | Ovec _ -> op2e t src
+          | _ -> disfailwith "invalid operand"
+        in
+        let get_bit i = Bil.Extract(i*8-1, i*8-1, src) in
+        let byte_indices = List.init ~f:(fun i -> i + 1) nbytes in (* list 1-nbytes *)
+        let all_bits = List.rev (List.map ~f:get_bit byte_indices) in
+        (* could also be done with shifts *)
+        let padt = Type.Imm(32 - nbytes) in
+        let or_together_bits = List.fold_left ~f:(fun acc i -> Bil.Concat(acc,i)) ~init:(int_exp 0 (!!padt)) all_bits in
+        [assn reg32_t dst or_together_bits]
+      | Palignr (t,dst,src,vsrc,imm) ->
+        let (dst_e, t_concat) = op2e_keep_width t dst in
+        let (src_e, t_concat') = op2e_keep_width t src in
+        (* previously, this code called Typecheck.infer_ast.
+         * We're now just preserving the widths, so here we assert
+         * that our 2 "preserved widths" are the same. *)
+        assert (!!t_concat = !!t_concat');
+        let imm = op2e t imm in
+        let conct = Bil.(dst_e ^ src_e) in
+        let shift = Bil.(conct lsr (Cast (UNSIGNED, !!t_concat, imm lsl (int_exp 3 !!t)))) in
+        let high, low = match t with
+          | Type.Imm 256 -> 255, 0
+          | Type.Imm 128 -> 127, 0
+          | Type.Imm 64 -> 63, 0
+          | _ -> disfailwith "impossible: used non 64/128/256-bit operand in palignr"
+        in
+        let result = Bil.Extract (high, low, shift) in
+        let im i = Bil.Int (int_of_mode mode i) in
+        let addresses = List.fold
+            ~f:(fun acc -> function Oaddr a -> a::acc | _ -> acc) ~init:[] [src;dst] in
+        (* Palignr seems to cause a CPU general protection exception if this fails.
+         * previously this code used the ast.ml Assert statement, which is gone,
+         * so it's been replaced with Bil's CpuExn *)
+        List.map ~f:(fun addr -> Bil.If (Bil.((addr land im 15) = im 0),
+                                         [], [Cpu_exceptions.general_protection])) addresses
+        @ (match vsrc with
+            | None -> [assn t dst result]
+            | Some vdst -> [assn t vdst result])
+      | Pcmpstr(t,xmm1,xmm2m128,_imm,imm8cb,pcmpinfo) ->
+        let open Pcmpstr in
+        let concat elt_width exps = match exps with
+          | [] -> disfailwith "trying concat on empty list"
+          | first :: exps' ->
+            let len = List.length exps * elt_width in
+            let exp = List.fold exps' ~init:first ~f:(fun e e' -> Bil.(e ^ e')) in
+            let tmp = tmp (Type.imm len) in
+            tmp, Bil.[tmp := exp] in
+
+        (* All bytes and bits are numbered with zero being the least
+           significant. This includes strings! *)
+        (* NOTE: Strings are backwards, at least when they are in
+           registers.  This doesn't seem to be documented in the Intel
+           manual.  This means that the NULL byte comes before the
+           string. *)
+        let xmm1_e = op2e t xmm1 in
+        let xmm2m128_e = op2e t xmm2m128 in
+        let regm = type_of_mode mode in
+
+        let nelem, _nbits, elemt = match imm8cb.ssize with
+          | Bytes -> 16, 8, Type.imm 8
+          | Words -> 8, 16, Type.imm 16 in
+
+        (* Get element index in e *)
+        let get_elem = extract_element !!elemt in
+        let get_xmm1 = get_elem xmm1_e in
+        let get_xmm2 = get_elem xmm2m128_e in
+
+        let nelem_range =
+          List.range ~stride:(-1) ~stop:`inclusive (nelem-1) 0 in
+
+        (* Build expressions that assigns the correct values to the
+           is_valid variables using implicit (NULL-based) string length. *)
+        let implicit_check is_valid_xmm_i get_xmm_i =
+          let f acc i =
+            let previous_valid =
+              if i = 0 then exp_true
+              else Bil.var (is_valid_xmm_i (i - 1)) in
+            let current_valid =
+              Bil.(get_xmm_i i <> (int_exp 0 !!elemt)) in
+            let x = is_valid_xmm_i i in
+            Bil.(x := previous_valid land current_valid) :: acc in
+          List.fold ~f:f ~init:[] nelem_range in
+
+        (* Build expressions that assigns the correct values to the
+           is_valid variables using explicit string length. *)
+        let explicit_check is_valid_xmm_i sizee =
+          (* Max size is nelem *)
+          let nelem_e = Word.of_int ~width:(bitwidth_of_type regm) nelem in
+          let sizev = tmp ~name:"sz" regm in
+          let init = Bil.[
+              if_ (int nelem_e < sizee) [
+                sizev := int nelem_e;
+              ] [
+                sizev := sizee;
               ]
-            );
-          [assn t vdst (var tmp_dst)]
-        ]
-    | Pbinop(t, fbop, _s, o1, o2, vop) ->
-      (match vop with
-       | None -> [assn t o1 (fbop (op2e t o1) (op2e t o2))]
-       | Some vop -> [assn t o1 (fbop (op2e t vop) (op2e t o2))])
-    | Pcmp (t,elet,bop,_,dst,src,vsrc) ->
-      let elebits = bitwidth_of_type elet in
-      let t_width = bitwidth_of_type t in
-      let ncmps = t_width / elebits in
-      let src = match src with
-        | Ovec _ -> op2e t src
-        | Oaddr a -> load (size_of_typ t) a
-        | Oreg _ | Oimm _ | Oseg _ -> disfailwith "invalid" in
-      let vsrc = Option.value ~default:dst vsrc in
-      let byte = 8 in
-      let tmp_dst = tmp t in
-      let iv  = tmp (Type.imm byte) in
-      let elt = tmp elet in
-      let elt_1 = tmp elet in
-      let elt_2 = tmp elet in
-      let _one = Word.of_int ~width:elebits (-1) in
-      let zero = Word.zero elebits in
-      let bits = Word.of_int ~width:byte elebits in
-      let zero_long = Word.zero t_width in
-      let foreach_size f =
-        let sizes = List.init ncmps ~f:(fun i ->
-            let left_bit = i * elebits in
-            let right_bit = (i + 1) * elebits - 1 in
-            let i = Word.of_int ~width:byte i in
-            i, left_bit, right_bit) in
-        List.concat @@ List.map sizes ~f in
-
-      List.concat Bil.[
-          [tmp_dst := int zero_long];
-	  foreach_size (fun (i, left_bit, right_bit) -> [
-                elt_1 := extract right_bit left_bit src;
-                elt_2 := extract right_bit left_bit (op2e t vsrc);
-                iv := int i;
-                if_ (binop bop (var elt_1) (var elt_2)) [
-                  elt := int _one;
-                ] [
-                  elt := int zero;
-                ];
-                tmp_dst :=
-                  var tmp_dst lor
-                  ((cast unsigned t_width (var elt)) lsl (var iv * int bits))
-              ]);
-          [assn t dst (var tmp_dst)] ]
-    | Pmov (t, dstet, srcet, dst, src, ext, _) ->
-      let nelem = match t, dstet with
-        | Type.Imm n, Type.Imm n' -> n / n'
-        | _ -> disfailwith "invalid"
-      in
-      let getelt op i = extract_element !!srcet (op2e t op) i in
-      let extcast =
-        let open Exp in
-        match ext with
-        | UNSIGNED | SIGNED -> fun e -> Bil.Cast (ext, !!dstet, e)
-        | _ -> disfailwith "invalid"
-      in
-      let extend i = extcast (getelt src i) in
-      let e = concat_explist (List.map ~f:extend (List.range ~stride:(-1) ~stop:`inclusive (nelem-1) 0)) in
-      [assn t dst e]
-    | Pmovmskb (t,dst,src) ->
-      let nbytes = bytes_of_width t in
-      let src = match src with
-        | Ovec _ -> op2e t src
-        | _ -> disfailwith "invalid operand"
-      in
-      let get_bit i = Bil.Extract(i*8-1, i*8-1, src) in
-      let byte_indices = List.init ~f:(fun i -> i + 1) nbytes in (* list 1-nbytes *)
-      let all_bits = List.rev (List.map ~f:get_bit byte_indices) in
-      (* could also be done with shifts *)
-      let padt = Type.Imm(32 - nbytes) in
-      let or_together_bits = List.fold_left ~f:(fun acc i -> Bil.Concat(acc,i)) ~init:(int_exp 0 (!!padt)) all_bits in
-      [assn reg32_t dst or_together_bits]
-    | Palignr (t,dst,src,vsrc,imm) ->
-      let (dst_e, t_concat) = op2e_keep_width t dst in
-      let (src_e, t_concat') = op2e_keep_width t src in
-      (* previously, this code called Typecheck.infer_ast.
-       * We're now just preserving the widths, so here we assert
-       * that our 2 "preserved widths" are the same. *)
-      assert (!!t_concat = !!t_concat');
-      let imm = op2e t imm in
-      let conct = Bil.(dst_e ^ src_e) in
-      let shift = Bil.(conct lsr (Cast (UNSIGNED, !!t_concat, imm lsl (int_exp 3 !!t)))) in
-      let high, low = match t with
-        | Type.Imm 256 -> 255, 0
-        | Type.Imm 128 -> 127, 0
-        | Type.Imm 64 -> 63, 0
-        | _ -> disfailwith "impossible: used non 64/128/256-bit operand in palignr"
-      in
-      let result = Bil.Extract (high, low, shift) in
-      let im i = Bil.Int (int_of_mode mode i) in
-      let addresses = List.fold
-          ~f:(fun acc -> function Oaddr a -> a::acc | _ -> acc) ~init:[] [src;dst] in
-      (* Palignr seems to cause a CPU general protection exception if this fails.
-       * previously this code used the ast.ml Assert statement, which is gone,
-       * so it's been replaced with Bil's CpuExn *)
-      List.map ~f:(fun addr -> Bil.If (Bil.((addr land im 15) = im 0),
-                                       [], [Cpu_exceptions.general_protection])) addresses
-      @ (match vsrc with
-          | None -> [assn t dst result]
-          | Some vdst -> [assn t vdst result])
-    | Pcmpstr(t,xmm1,xmm2m128,_imm,imm8cb,pcmpinfo) ->
-      let open Pcmpstr in
-      let concat elt_width exps = match exps with
-        | [] -> disfailwith "trying concat on empty list"
-        | first :: exps' ->
-          let len = List.length exps * elt_width in
-          let exp = List.fold exps' ~init:first ~f:(fun e e' -> Bil.(e ^ e')) in
-          let tmp = tmp (Type.imm len) in
-          tmp, Bil.[tmp := exp] in
-
-      (* All bytes and bits are numbered with zero being the least
-         significant. This includes strings! *)
-      (* NOTE: Strings are backwards, at least when they are in
-         registers.  This doesn't seem to be documented in the Intel
-         manual.  This means that the NULL byte comes before the
-         string. *)
-      let xmm1_e = op2e t xmm1 in
-      let xmm2m128_e = op2e t xmm2m128 in
-      let regm = type_of_mode mode in
-
-      let nelem, _nbits, elemt = match imm8cb.ssize with
-        | Bytes -> 16, 8, Type.imm 8
-        | Words -> 8, 16, Type.imm 16 in
-
-      (* Get element index in e *)
-      let get_elem = extract_element !!elemt in
-      let get_xmm1 = get_elem xmm1_e in
-      let get_xmm2 = get_elem xmm2m128_e in
-
-      let nelem_range =
-        List.range ~stride:(-1) ~stop:`inclusive (nelem-1) 0 in
-
-      (* Build expressions that assigns the correct values to the
-         is_valid variables using implicit (NULL-based) string length. *)
-      let implicit_check is_valid_xmm_i get_xmm_i =
-        let f acc i =
-          let previous_valid =
-            if i = 0 then exp_true
-            else Bil.var (is_valid_xmm_i (i - 1)) in
-          let current_valid =
-            Bil.(get_xmm_i i <> (int_exp 0 !!elemt)) in
-          let x = is_valid_xmm_i i in
-          Bil.(x := previous_valid land current_valid) :: acc in
-        List.fold ~f:f ~init:[] nelem_range in
-
-      (* Build expressions that assigns the correct values to the
-         is_valid variables using explicit string length. *)
-      let explicit_check is_valid_xmm_i sizee =
-        (* Max size is nelem *)
-        let nelem_e = Word.of_int ~width:(bitwidth_of_type regm) nelem in
-        let sizev = tmp ~name:"sz" regm in
-        let init = Bil.[
-            if_ (int nelem_e < sizee) [
-              sizev := int nelem_e;
-            ] [
-              sizev := sizee;
-            ]
-          ] in
-        let f acc i =
-          (* Current element is valid *)
-          let current_valid = Bil.(int_exp i !!regm < var sizev) in
-          let x = is_valid_xmm_i i in
-          Bil.(x := current_valid) :: acc in
-        List.fold_left ~f ~init nelem_range in
-
-      (* Get var name indicating whether index in xmm num is a valid
-         byte (before NULL byte). *)
-      (* XXX more hashtable code *)
-      let is_valid =
-        let vh = Hashtbl.Poly.create () ~size:(2*nelem) in
-        (fun xmmnum index -> match Hashtbl.find vh (xmmnum,index) with
-           | Some v -> v
-           | None ->
-             let name = sprintf "is_valid_xmm%d_ele%d" xmmnum index in
-             let v = tmp ~name bool_t in
-             Hashtbl.add_exn vh ~key:(xmmnum,index) ~data:v;
-             v) in
-
-      let is_valid_xmm1 index = is_valid 1 index in
-      let is_valid_xmm2 index = is_valid 2 index in
-      let is_valid_xmm1_e index = Bil.Var(is_valid_xmm1 index) in
-      let is_valid_xmm2_e index = Bil.Var(is_valid_xmm2 index) in
-
-      let xmm1_checks, xmm2_checks =
-        match pcmpinfo.len with
-        | Implicit ->
-          implicit_check is_valid_xmm1 get_xmm1,
-          implicit_check is_valid_xmm2 get_xmm2
-        | Explicit ->
-          explicit_check is_valid_xmm1 rax_e,
-          explicit_check is_valid_xmm2 rdx_e in
-
-      let get_bit index =
-        match imm8cb.agg with
-        | EqualAny ->
-          (* Is xmm2[index] at xmm1[j]? *)
-          let check_char acc j =
-            let is_eql = Bil.(get_xmm2 index = get_xmm1 j) in
-            let is_valid = is_valid_xmm1_e j in
-            Bil.((is_eql land is_valid) lor acc)
-          in
-          (* Is xmm2[index] included in xmm1[j] for any j? *)
-          Bil.(is_valid_xmm2_e index land
-               (List.fold ~f:check_char ~init:exp_false nelem_range))
-        | Ranges ->
-          (* Is there an even j such that xmm1[j] <= xmm2[index] <=
-             xmm1[j+1]? *)
-          let check_char acc j =
-            (* XXX: Should this be AND? *)
-            let ind0 = 2 * j in
-            let ind1 = ind0 + 1 in
-            let rangevalid = Bil.(is_valid_xmm1_e ind0 land is_valid_xmm1_e ind1) in
-            let (<=) = match imm8cb.ssign with
-              | Unsigned -> Bil.(<=)
-              | Signed -> Bil.(<=$) in
-            let (land) = Bil.(land) in
-            let inrange =
-              (get_xmm1 ind0 <= get_xmm2 index) land (get_xmm2 index <= get_xmm1 ind1) in
-            Bil.(rangevalid land (inrange lor acc)) in
-          Bil.(is_valid_xmm2_e index land
-               List.fold_left ~f:check_char ~init:exp_false (List.range ~stride:(-1) ~stop:`inclusive Pervasives.(nelem/2-1) 0))
-        | EqualEach ->
-          (* Does xmm1[index] = xmm2[index]? *)
-          let xmm1_invalid = Bil.(UnOp (NOT, (is_valid_xmm1_e index))) in
-          let xmm2_invalid = Bil.(UnOp (NOT, (is_valid_xmm2_e index))) in
-          let bothinvalid = Bil.(xmm1_invalid land xmm2_invalid) in
-          let eitherinvalid = Bil.(xmm1_invalid lor xmm2_invalid) in
-          let equal = Bil.(get_xmm1 index = get_xmm2 index) in
-          (* both invalid -> true
-             one invalid -> false
-             both valid -> check same byte *)
-          Bil.(bothinvalid lor (UnOp (NOT, eitherinvalid) land equal))
-        | EqualOrdered ->
-          (* Does the substring xmm1 occur at xmm2[index]? *)
-          let check_char acc j =
-            let equal = Bil.(get_xmm1 j = get_xmm2 Pervasives.(index+j)) in
-            let substrended = Bil.(UnOp (NOT, (is_valid_xmm1_e j))) in
-            let bigstrended = Bil.UnOp (NOT, (is_valid_xmm2_e (index+j))) in
-            (* substrended => true
-               bigstrended => false
-               byte diff => false
-               byte same => keep going  *)
-            Bil.(substrended lor
-                 (UnOp (NOT,bigstrended) land (equal land acc))) in
-          (* Is xmm1[j] equal to xmm2[index+j]? *)
-          List.fold_left ~f:check_char ~init:exp_true (List.range
-                                                         ~stride:(-1) ~stop:`inclusive (nelem-index-1) 0)
-      in
-      let bits = List.map ~f:get_bit nelem_range in
-      let res, res_bil = concat 1 bits in
-      let int_res_1 = tmp ~name:"IntRes1" reg16_t in
-      let int_res_2 = tmp ~name:"IntRes2" reg16_t in
-
-      let contains_null e =
-        let elts = List.init nelem ~f:(fun i -> Bil.(get_elem e i = int_exp 0 !!elemt)) in
-        List.fold elts ~init:exp_false ~f:(fun acc elt -> Bil.(acc lor elt)) in
-
-      (* For pcmpistri/pcmpestri *)
-      let sb exp =
-        List.fold_left ~f:(fun acc i ->
-            Bil.Ite (Bil.(exp_true = Extract (i, i, exp)),
-                     (int_exp i !!regm), acc))
-          ~init:(int_exp nelem !!regm)
-          (match imm8cb.outselectsig with
-           | LSB -> List.range ~stride:(-1) ~start:`exclusive ~stop:`inclusive nelem 0
-           | MSB -> List.init ~f:(fun x -> x) nelem)
-      in
-
-<<<<<<< HEAD
-      (* For pcmpistrm/pcmpestrm *)
-      let mask e =
-        match imm8cb.outselectmask with
-        | Bitmask -> Bil.(cast unsigned 128 e)
-        | Bytemask ->
-          let get_element i =
-            Bil.(cast unsigned !!elemt (extract i i e)) in
-          let range = List.range ~stride:(-1)
-              ~start:`exclusive ~stop:`inclusive nelem 0 in
-          concat_explist (List.map ~f:get_element range) in
-
-      let res_of_cb = match imm8cb with
-        | {negintres1=false; _} -> Bil.(int_res_2 := var int_res_1)
-        | {negintres1=true; maskintres1=false; _} -> (* int_res_1 is bitwise-notted *)
-          Bil.(int_res_2 := unop not (var int_res_1))
-        | {negintres1=true; maskintres1=true; _} ->
-          (* only the valid elements in xmm2 are bitwise-notted *)
-          (* XXX: Right now we duplicate the valid element computations
-             when negating the valid elements.  They are also used by the
-             aggregation functions.  A better way to implement this might
-             be to write the valid element information out as a temporary
-             bitvector.  The aggregation functions and this code would
-             then extract the relevant bit to see if an element is
-             valid. *)
-          let validvector =
+            ] in
+          let f acc i =
+            (* Current element is valid *)
+            let current_valid = Bil.(int_exp i !!regm < var sizev) in
+            let x = is_valid_xmm_i i in
+            Bil.(x := current_valid) :: acc in
+          List.fold_left ~f ~init nelem_range in
+
+        (* Get var name indicating whether index in xmm num is a valid
+           byte (before NULL byte). *)
+        (* XXX more hashtable code *)
+        let is_valid =
+          let vh = Hashtbl.Poly.create () ~size:(2*nelem) in
+          (fun xmmnum index -> match Hashtbl.find vh (xmmnum,index) with
+             | Some v -> v
+             | None ->
+               let name = sprintf "is_valid_xmm%d_ele%d" xmmnum index in
+               let v = tmp ~name bool_t in
+               Hashtbl.add_exn vh ~key:(xmmnum,index) ~data:v;
+               v) in
+
+        let is_valid_xmm1 index = is_valid 1 index in
+        let is_valid_xmm2 index = is_valid 2 index in
+        let is_valid_xmm1_e index = Bil.Var(is_valid_xmm1 index) in
+        let is_valid_xmm2_e index = Bil.Var(is_valid_xmm2 index) in
+
+        let xmm1_checks, xmm2_checks =
+          match pcmpinfo.len with
+          | Implicit ->
+            implicit_check is_valid_xmm1 get_xmm1,
+            implicit_check is_valid_xmm2 get_xmm2
+          | Explicit ->
+            explicit_check is_valid_xmm1 rax_e,
+            explicit_check is_valid_xmm2 rdx_e in
+
+        let get_bit index =
+          match imm8cb.agg with
+          | EqualAny ->
+            (* Is xmm2[index] at xmm1[j]? *)
+            let check_char acc j =
+              let is_eql = Bil.(get_xmm2 index = get_xmm1 j) in
+              let is_valid = is_valid_xmm1_e j in
+              Bil.((is_eql land is_valid) lor acc)
+            in
+            (* Is xmm2[index] included in xmm1[j] for any j? *)
+            Bil.(is_valid_xmm2_e index land
+                 (List.fold ~f:check_char ~init:exp_false nelem_range))
+          | Ranges ->
+            (* Is there an even j such that xmm1[j] <= xmm2[index] <=
+               xmm1[j+1]? *)
+            let check_char acc j =
+              (* XXX: Should this be AND? *)
+              let ind0 = 2 * j in
+              let ind1 = ind0 + 1 in
+              let rangevalid = Bil.(is_valid_xmm1_e ind0 land is_valid_xmm1_e ind1) in
+              let (<=) = match imm8cb.ssign with
+                | Unsigned -> Bil.(<=)
+                | Signed -> Bil.(<=$) in
+              let (land) = Bil.(land) in
+              let inrange =
+                (get_xmm1 ind0 <= get_xmm2 index) land (get_xmm2 index <= get_xmm1 ind1) in
+              Bil.(rangevalid land (inrange lor acc)) in
+            Bil.(is_valid_xmm2_e index land
+                 List.fold_left ~f:check_char ~init:exp_false (List.range ~stride:(-1) ~stop:`inclusive Pervasives.(nelem/2-1) 0))
+          | EqualEach ->
+            (* Does xmm1[index] = xmm2[index]? *)
+            let xmm1_invalid = Bil.(UnOp (NOT, (is_valid_xmm1_e index))) in
+            let xmm2_invalid = Bil.(UnOp (NOT, (is_valid_xmm2_e index))) in
+            let bothinvalid = Bil.(xmm1_invalid land xmm2_invalid) in
+            let eitherinvalid = Bil.(xmm1_invalid lor xmm2_invalid) in
+            let equal = Bil.(get_xmm1 index = get_xmm2 index) in
+            (* both invalid -> true
+               one invalid -> false
+               both valid -> check same byte *)
+            Bil.(bothinvalid lor (UnOp (NOT, eitherinvalid) land equal))
+          | EqualOrdered ->
+            (* Does the substring xmm1 occur at xmm2[index]? *)
+            let check_char acc j =
+              let equal = Bil.(get_xmm1 j = get_xmm2 Pervasives.(index+j)) in
+              let substrended = Bil.(UnOp (NOT, (is_valid_xmm1_e j))) in
+              let bigstrended = Bil.UnOp (NOT, (is_valid_xmm2_e (index+j))) in
+              (* substrended => true
+                 bigstrended => false
+                 byte diff => false
+                 byte same => keep going  *)
+              Bil.(substrended lor
+                   (UnOp (NOT,bigstrended) land (equal land acc))) in
+            (* Is xmm1[j] equal to xmm2[index+j]? *)
+            List.fold_left ~f:check_char ~init:exp_true (List.range
+                                                           ~stride:(-1) ~stop:`inclusive (nelem-index-1) 0)
+        in
+        let bits = List.map ~f:get_bit nelem_range in
+        let res, res_bil = concat 1 bits in
+        let int_res_1 = tmp ~name:"IntRes1" reg16_t in
+        let int_res_2 = tmp ~name:"IntRes2" reg16_t in
+
+        let contains_null e =
+          let elts = List.init nelem ~f:(fun i -> Bil.(get_elem e i = int_exp 0 !!elemt)) in
+          List.fold elts ~init:exp_false ~f:(fun acc elt -> Bil.(acc lor elt)) in
+
+        (* For pcmpistri/pcmpestri *)
+        let sb exp =
+          List.fold_left ~f:(fun acc i ->
+              Bil.Ite (Bil.(exp_true = Extract (i, i, exp)),
+                       (int_exp i !!regm), acc))
+            ~init:(int_exp nelem !!regm)
+            (match imm8cb.outselectsig with
+             | LSB -> List.range ~stride:(-1) ~start:`exclusive ~stop:`inclusive nelem 0
+             | MSB -> List.init ~f:(fun x -> x) nelem)
+        in
+
+        (* For pcmpistrm/pcmpestrm *)
+        let mask e =
+          match imm8cb.outselectmask with
+          | Bitmask -> Bil.(cast unsigned 128 e)
+          | Bytemask ->
+            let get_element i =
+              Bil.(cast unsigned !!elemt (extract i i e)) in
             let range = List.range ~stride:(-1)
                 ~start:`exclusive ~stop:`inclusive nelem 0 in
-            let bits = List.map ~f:is_valid_xmm2_e range  in
-            Bil.(cast unsigned 16 (concat_explist bits)) in
-          Bil.(int_res_2 := validvector lxor var int_res_1) in
-
-      let res_of_pcmpinfo = match pcmpinfo.out with
-        | Index -> Bil.(rcx := sb (var int_res_2))
-        (* FIXME: ymms should be used instead of xmms here *)
-        | Mask -> Bil.(ymms.(0) := mask (var int_res_2)) in
-
-      List.concat [
-        xmm1_checks;
-        xmm2_checks;
-        res_bil;
-=======
+            concat_explist (List.map ~f:get_element range) in
+
+        let res_of_cb = match imm8cb with
+          | {negintres1=false; _} -> Bil.(int_res_2 := var int_res_1)
+          | {negintres1=true; maskintres1=false; _} -> (* int_res_1 is bitwise-notted *)
+            Bil.(int_res_2 := unop not (var int_res_1))
+          | {negintres1=true; maskintres1=true; _} ->
+            (* only the valid elements in xmm2 are bitwise-notted *)
+            (* XXX: Right now we duplicate the valid element computations
+               when negating the valid elements.  They are also used by the
+               aggregation functions.  A better way to implement this might
+               be to write the valid element information out as a temporary
+               bitvector.  The aggregation functions and this code would
+               then extract the relevant bit to see if an element is
+               valid. *)
+            let validvector =
+              let range = List.range ~stride:(-1)
+                  ~start:`exclusive ~stop:`inclusive nelem 0 in
+              let bits = List.map ~f:is_valid_xmm2_e range  in
+              Bil.(cast unsigned 16 (concat_explist bits)) in
+            Bil.(int_res_2 := validvector lxor var int_res_1) in
+
+        let res_of_pcmpinfo = match pcmpinfo.out with
+          | Index -> Bil.(rcx := sb (var int_res_2))
+          (* FIXME: ymms should be used instead of xmms here *)
+          | Mask -> Bil.(ymms.(0) := mask (var int_res_2)) in
+
+        List.concat [
+          xmm1_checks;
+          xmm2_checks;
+          res_bil;
+          Bil.[
+            int_res_1 := cast unsigned 16 (var res);
+            res_of_cb;
+            res_of_pcmpinfo;
+            cf := var int_res_2 <> int_exp 0 16;
+            zf := contains_null xmm2m128_e;
+            sf := contains_null xmm1_e;
+            oF := extract 0 0 (var int_res_2);
+            af := int_exp 0 1;
+            pf := int_exp 0 1;
+          ]
+        ]
+
+      | Pshufd (t, dst, src, vsrc, imm) ->
+        let src_e = op2e t src in
+        let imm_e = op2e t imm in
+        (* XXX: This would be more straight-forward if implemented using
+           map, instead of fold *)
+        let get_dword ndword =
+          let high_b = 2 * (ndword mod 4) + 1 in
+          let low_b = 2 * (ndword mod 4) in
+          let index = Bil.(Cast (UNSIGNED, !!t, Extract (high_b, low_b, imm_e))) in
+          let t' = !!t in
+          (* Use the same pattern for the top half of a ymm register *)
+          (* had to stop using extract_element_symbolic, since that calls
+           * Typecheck.infer_ast. I believe this captures the same
+           * "width logic", but this is a good place to check if things start
+           * going wrong later. *)
+          let (index, index_width) = if t' = 256 && ndword > 3 then
+              (Bil.(index + (Int (BV.of_int ~width:(!!t) 4))), 256)
+            else (index, t') in
+          extract_element_symbolic_with_width (Type.imm 32) src_e index index_width
+        in
+        let topdword = match t with Type.Imm 128 -> 3 | _ -> 7 in
+        let dwords = concat_explist (List.map ~f:get_dword (List.range ~stride:(-1) ~stop:`inclusive topdword 0)) in
+        (match vsrc with
+         | None -> [assn t dst dwords]
+         | Some vdst -> [assn t vdst dwords])
+      | Pshufb (exp_type, dst_op, src_op, vsrc) ->
+        let op_size = bitwidth_of_type exp_type in
+        let index_bits = match op_size with
+          | 64 -> 3
+          | 128 | 256 -> 4
+          | _ -> disfailwith "invalid size for pshufb" in
+	let foreach_byte f = List.concat @@ List.init (op_size / 8) ~f in
+
+        let src = op2e exp_type src_op in
+        let dst = op2e exp_type dst_op in
+        let dst_op = Option.value ~default:dst_op vsrc in
+        let zero = Bil.int (Word.zero op_size) in
+        let msb_one = Bil.int (Word.of_int ~width:8 0x80) in
+
+	let byte_t = Type.imm 8 in
+	let byte = int_exp 8 8 in
+        let iv = tmp ~name:"i" byte_t in
+        let mask_byte_i = tmp byte_t in
+        let tmp_byte = tmp exp_type in
+        let tmp_dst = tmp exp_type in
+        let ind = tmp byte_t in
+
+	let check_mem_alignment = match src_op with
+          | Oaddr addr when (op_size = 128) ->
+            let word_size = width_of_mode mode in
+            let zero = Bil.int (Word.zero word_size) in
+            let oxf = Bil.int (Word.of_int ~width:word_size 0xf) in
+            [ Bil.(if_ (oxf land addr <> zero) [cpuexn 13] []) ]
+          | _ -> [] in
+
+        List.concat [
+	  check_mem_alignment;
+	  [Bil.move tmp_dst zero];
+	  foreach_byte (fun i ->
+              Bil.[
+                iv := int (Word.of_int ~width:8 i);
+                mask_byte_i := extract 7 0 (src lsr (var iv * byte));
+                if_ (msb_one land var mask_byte_i = msb_one) [
+                  tmp_byte := zero;
+		] (* else *) [
+		  ind := cast unsigned 8 (extract index_bits 0 (var mask_byte_i));
+                  tmp_byte :=
+                    cast unsigned op_size (extract 7 0 (dst lsr (var ind * byte)))
+                ];
+                tmp_dst := Bil.(var tmp_dst lor (var tmp_byte lsl (var iv * byte)));
+              ]);
+          [assn exp_type dst_op (Bil.var tmp_dst)]
+        ]
+
       | Lea(t, r, a) when pref = [] ->
         (* See Table 3-64 *)
         (* previously, it checked whether addrbits > opbits before the cast_low.
@@ -858,765 +936,573 @@
             Bil.(Cast (HIGH, !!bool_t, var old lsl (size - count)))
           | _ -> failwith "impossible"
         in
->>>>>>> 5ccc7e2d
         Bil.[
-          int_res_1 := cast unsigned 16 (var res);
-          res_of_cb;
-          res_of_pcmpinfo;
-          cf := var int_res_2 <> int_exp 0 16;
-          zf := contains_null xmm2m128_e;
-          sf := contains_null xmm1_e;
-          oF := extract 0 0 (var int_res_2);
-          af := int_exp 0 1;
-          pf := int_exp 0 1;
+          old := dste;
+          assn s dst (s_f dste count);
+          if_ (count <> int_exp 0 s') [
+            cf := new_cf;
+            sf := compute_sf dste;
+            zf := compute_zf s' dste;
+            pf := compute_pf s dste;
+            af := unknown "after-shift" bool_t;
+            if_ (count = int_exp 1 s') [
+                oF := new_of;
+              ] [
+                oF := unknown "after-shift" bool_t;
+              ]
+            ] [];
         ]
-      ]
-
-    | Pshufd (t, dst, src, vsrc, imm) ->
-      let src_e = op2e t src in
-      let imm_e = op2e t imm in
-      (* XXX: This would be more straight-forward if implemented using
-         map, instead of fold *)
-      let get_dword ndword =
-        let high_b = 2 * (ndword mod 4) + 1 in
-        let low_b = 2 * (ndword mod 4) in
-        let index = Bil.(Cast (UNSIGNED, !!t, Extract (high_b, low_b, imm_e))) in
-        let t' = !!t in
-        (* Use the same pattern for the top half of a ymm register *)
-        (* had to stop using extract_element_symbolic, since that calls
-         * Typecheck.infer_ast. I believe this captures the same
-         * "width logic", but this is a good place to check if things start
-         * going wrong later. *)
-        let (index, index_width) = if t' = 256 && ndword > 3 then
-            (Bil.(index + (Int (BV.of_int ~width:(!!t) 4))), 256)
-          else (index, t') in
-        extract_element_symbolic_with_width (Type.imm 32) src_e index index_width
-      in
-      let topdword = match t with Type.Imm 128 -> 3 | _ -> 7 in
-      let dwords = concat_explist (List.map ~f:get_dword (List.range ~stride:(-1) ~stop:`inclusive topdword 0)) in
-      (match vsrc with
-       | None -> [assn t dst dwords]
-       | Some vdst -> [assn t vdst dwords])
-    | Pshufb (exp_type, dst_op, src_op, vsrc) ->
-      let op_size = bitwidth_of_type exp_type in
-      let index_bits = match op_size with
-        | 64 -> 3
-        | 128 | 256 -> 4
-        | _ -> disfailwith "invalid size for pshufb" in
-      let foreach_byte f = List.concat @@ List.init (op_size / 8) ~f in
-
-      let src = op2e exp_type src_op in
-      let dst = op2e exp_type dst_op in
-      let dst_op = Option.value ~default:dst_op vsrc in
-      let zero = Bil.int (Word.zero op_size) in
-      let msb_one = Bil.int (Word.of_int ~width:8 0x80) in
-
-      let byte_t = Type.imm 8 in
-      let byte = int_exp 8 8 in
-      let iv = tmp ~name:"i" byte_t in
-      let mask_byte_i = tmp byte_t in
-      let tmp_byte = tmp exp_type in
-      let tmp_dst = tmp exp_type in
-      let ind = tmp byte_t in
-
-      let check_mem_alignment = match src_op with
-        | Oaddr addr when (op_size = 128) ->
-          let word_size = width_of_mode mode in
-          let zero = Bil.int (Word.zero word_size) in
-          let oxf = Bil.int (Word.of_int ~width:word_size 0xf) in
-          [ Bil.(if_ (oxf land addr <> zero) [cpuexn 13] []) ]
-        | _ -> [] in
-
-      List.concat [
-	check_mem_alignment;
-	[Bil.move tmp_dst zero];
-	foreach_byte (fun i ->
-            Bil.[
-              iv := int (Word.of_int ~width:8 i);
-              mask_byte_i := extract 7 0 (src lsr (var iv * byte));
-              if_ (msb_one land var mask_byte_i = msb_one) [
-                tmp_byte := zero;
-	      ] (* else *) [
-		ind := cast unsigned 8 (extract index_bits 0 (var mask_byte_i));
-                tmp_byte :=
-                  cast unsigned op_size (extract 7 0 (dst lsr (var ind * byte)))
-              ];
-              tmp_dst := Bil.(var tmp_dst lor (var tmp_byte lsl (var iv * byte)));
-            ]);
-        [assn exp_type dst_op (Bil.var tmp_dst)]
-      ]
-
-    | Lea(t, r, a) when pref = [] ->
-      (* See Table 3-64 *)
-      (* previously, it checked whether addrbits > opbits before the cast_low.
-       * The conclusion we came to was that
-         - if they were equal, the cast is basically a nop
-         - if it was the other way round, you want to extend it anyway.
-       * (I may be remembering things wrongly) *)
-      [assn t r Bil.(Cast (LOW, !!t, a))]
-    | Call(o1, ra) when pref = [] ->
-      (* If o1 is an immediate, we should syntactically have Jump(imm)
-         so that the CFG algorithm knows where the jump goes.  Otherwise
-         it will point to BB_Indirect.
-
-         Otherwise, we should evaluate the operand before decrementing esp.
-         (This really only matters when esp is the base register of a memory
-         lookup. *)
-      let target = op2e mt o1 in
-      (match o1 with
-       | Oimm _ ->
-         [Bil.Move (rsp, Bil.(rsp_e - (Int (mi (bytes_of_width mt)))));
-          store_s mode None mt rsp_e (Bil.Int ra);
-          Bil.Jmp target]
-       | _ ->
-         let t = tmp mt in
-         [Bil.Move (t, target);
-          Bil.Move (rsp, Bil.(rsp_e - (Int (mi (bytes_of_width mt)))));
-          store_s mode None mt rsp_e (Bil.Int ra);
-          Bil.Jmp (Bil.Var t)])
-    | Jump(o) ->
-      [Bil.Jmp (jump_target mode ss has_rex o)]
-    | Jcc(o, c) ->
-      [Bil.If (c, [Bil.Jmp (jump_target mode ss has_rex o)], [])]
-    | Setcc(t, o1, c) ->
-      [assn t o1 Bil.(Cast (UNSIGNED, !!t, c))]
-    | Shift(st, s, dst, shift) ->
-      let old = tmp ~name:"tmp" s in
-      let s' = !!s in
-      let size = int_exp s' s' in
-      let s_f = Bil.(match st with
-          | LSHIFT -> (lsl)
-          | RSHIFT -> (lsr)
-          | ARSHIFT -> (asr)
-          | _ -> disfailwith "invalid shift type") in
-      let dste = op2e s dst in
-      let count_mask = Bil.(size - int_exp 1 s') in
-      let count = Bil.(op2e s shift land count_mask) in
-      let new_of = match st with
-        | LSHIFT -> Bil.((Cast (HIGH, !!bool_t, dste)) lxor cf_e)
-        | RSHIFT -> Bil.(Cast (HIGH, !!bool_t, var old))
-        | ARSHIFT -> exp_false
-        | _ -> disfailwith "impossible"
-      in
-      let new_cf =
-        (* undefined for SHL and SHR instructions where the count is greater than
-           or equal to the size (in bits) of the destination operand *)
-        match st with
-        | LSHIFT -> Bil.(Cast (LOW, !!bool_t, var old lsr (size - count)))
-        | RSHIFT | ARSHIFT ->
-          Bil.(Cast (HIGH, !!bool_t, var old lsl (size - count)))
-        | _ -> failwith "impossible"
-      in
-      Bil.[
-        old := dste;
-        assn s dst (s_f dste count);
-        if_ (count <> int_exp 0 s') [
-          cf := new_cf;
-          sf := compute_sf dste;
-          zf := compute_zf s' dste;
-          pf := compute_pf s dste;
-          af := unknown "after-shift" bool_t;
-          if_ (count = int_exp 1 s') [
-            oF := new_of;
-          ] [
-            oF := unknown "after-shift" bool_t;
-          ]
-        ] [];
-      ]
-    | Shiftd(st, s, dst, fill, count) ->
-      let was = tmp ~name:"tmp" s in
-      let e_dst = op2e s dst in
-      let e_fill = op2e s fill in
-      let s' = !!s in
-      (* Check for 64-bit operand *)
-      let size = int_exp s' s' in
-      let count_mask = Bil.(size - int_exp 1 s') in
-      let e_count = Bil.(op2e s count land count_mask) in
-      let new_cf =  match st with
-        | LSHIFT -> Bil.(Cast (LOW, !!bool_t, var was lsr (size - e_count)))
-        | RSHIFT -> Bil.(Cast (HIGH, !!bool_t, var was lsl (size - e_count)))
-        | _ -> disfailwith "impossible" in
-      let new_of = Bil.(Cast (HIGH, !!bool_t, (var was lxor e_dst))) in
-      let unk_of =
-        Bil.Unknown ("OF undefined after shiftd of more then 1 bit", bool_t) in
-      let ret1 = match st with
-        | LSHIFT -> Bil.(e_fill lsr (size - e_count))
-        | RSHIFT -> Bil.(e_fill lsl (size - e_count))
-        | _ -> disfailwith "impossible" in
-      let ret2 = match st with
-        | LSHIFT -> Bil.(e_dst lsl e_count)
-        | RSHIFT -> Bil.(e_dst lsr e_count)
-        | _ -> disfailwith "impossible" in
-      let result = Bil.(ret1 lor ret2) in
-      (* SWXXX If shift is greater than the operand size, dst and
-         flags are undefined *)
-      Bil.[
-        was := e_dst;
-        assn s dst result;
-        if_ (e_count <> int_exp 0 s') [
-          cf := new_cf;
-          sf := compute_sf e_dst;
-          zf := compute_zf s' e_dst;
-          pf := compute_pf s e_dst;
-          (* For a 1-bit shift, the OF flag is set if a sign change occurred;
-             otherwise, it is cleared. For shifts greater than 1 bit, the OF flag
-             is undefined. *)
-          if_ (e_count = int_exp 1 s') [
-            oF := new_of;
-          ] [
-            oF := unk_of;
-          ]
-        ] []
-      ]
-    | Rotate(shift_type, exp_type, dst_op, shift_op, use_cf) ->
-      if use_cf then unimplemented "rotate use_vf";
-      let word_size = bitwidth_of_type exp_type in
-      let mask_size = word_size - 1 in
-      let count_var = tmp exp_type in
-      let count = Bil.var count_var in
-      let zero = int_exp 0 word_size in
-      let one  = int_exp 1 word_size in
-      let dst  = op2e exp_type dst_op in
-      let shift_mask = int_exp mask_size word_size in
-      let size = int_exp word_size word_size in
-      let shift = op2e exp_type shift_op in
-
-      if shift_type = LSHIFT then
+      | Shiftd(st, s, dst, fill, count) ->
+        let was = tmp ~name:"tmp" s in
+        let e_dst = op2e s dst in
+        let e_fill = op2e s fill in
+        let s' = !!s in
+        (* Check for 64-bit operand *)
+        let size = int_exp s' s' in
+        let count_mask = Bil.(size - int_exp 1 s') in
+        let e_count = Bil.(op2e s count land count_mask) in
+        let new_cf =  match st with
+          | LSHIFT -> Bil.(Cast (LOW, !!bool_t, var was lsr (size - e_count)))
+          | RSHIFT -> Bil.(Cast (HIGH, !!bool_t, var was lsl (size - e_count)))
+          | _ -> disfailwith "impossible" in
+        let new_of = Bil.(Cast (HIGH, !!bool_t, (var was lxor e_dst))) in
+        let unk_of =
+          Bil.Unknown ("OF undefined after shiftd of more then 1 bit", bool_t) in
+        let ret1 = match st with
+          | LSHIFT -> Bil.(e_fill lsr (size - e_count))
+          | RSHIFT -> Bil.(e_fill lsl (size - e_count))
+          | _ -> disfailwith "impossible" in
+        let ret2 = match st with
+          | LSHIFT -> Bil.(e_dst lsl e_count)
+          | RSHIFT -> Bil.(e_dst lsr e_count)
+          | _ -> disfailwith "impossible" in
+        let result = Bil.(ret1 lor ret2) in
+        (* SWXXX If shift is greater than the operand size, dst and
+           flags are undefined *)
         Bil.[
-          count_var := (shift land shift_mask) mod size;
-          assn exp_type dst_op ((dst lsl count) lor (dst lsr (size - count)));
-          if_ (count = zero) [
-            cf := cast low 1 dst;
-          ] (* else *) [
-            if_ (count = one) [
-              oF := cf_e lxor (cast high 1 dst);
-            ]  (* else  *) [
-              oF := unknown "OF undefined after rotate of more then 1 bit" bool_t;
+          was := e_dst;
+          assn s dst result;
+          if_ (e_count <> int_exp 0 s') [
+            cf := new_cf;
+            sf := compute_sf e_dst;
+            zf := compute_zf s' e_dst;
+            pf := compute_pf s e_dst;
+            (* For a 1-bit shift, the OF flag is set if a sign change occurred;
+               otherwise, it is cleared. For shifts greater than 1 bit, the OF flag
+               is undefined. *)
+            if_ (e_count = int_exp 1 s') [
+                oF := new_of;
+              ] [
+                oF := unk_of;
+              ]
+          ] []
+        ]
+      | Rotate(shift_type, exp_type, dst_op, shift_op, use_cf) ->
+        if use_cf then unimplemented "rotate use_vf";
+        let word_size = bitwidth_of_type exp_type in
+        let mask_size = word_size - 1 in
+        let count_var = tmp exp_type in
+        let count = Bil.var count_var in
+        let zero = int_exp 0 word_size in
+        let one  = int_exp 1 word_size in
+        let dst  = op2e exp_type dst_op in
+        let shift_mask = int_exp mask_size word_size in
+        let size = int_exp word_size word_size in
+        let shift = op2e exp_type shift_op in
+
+        if shift_type = LSHIFT then
+          Bil.[
+            count_var := (shift land shift_mask) mod size;
+            assn exp_type dst_op ((dst lsl count) lor (dst lsr (size - count)));
+            if_ (count = zero) [
+              cf := cast low 1 dst;
+            ] (* else *) [
+              if_ (count = one) [
+                oF := cf_e lxor (cast high 1 dst);
+              ]  (* else  *) [
+                oF := unknown "OF undefined after rotate of more then 1 bit" bool_t;
+              ]
             ]
           ]
-        ]
-      else
-        Bil.[
-          count_var := (shift land shift_mask) mod size;
-          assn exp_type dst_op ((dst lsr count) lor (dst lsl (size - count)));
-          if_ (count = zero) [
-            cf := cast high 1 dst;
-          ] (* else *) [
-            if_ (count = one) [
-              oF := cast high 1 dst lxor ((cast high 1 dst) lsl int_exp 1 word_size);
-            ]  (* else  *) [
-              oF := unknown "OF undefined after rotate of more then 1 bit" bool_t;
+        else
+          Bil.[
+            count_var := (shift land shift_mask) mod size;
+            assn exp_type dst_op ((dst lsr count) lor (dst lsl (size - count)));
+            if_ (count = zero) [
+              cf := cast high 1 dst;
+            ] (* else *) [
+              if_ (count = one) [
+                oF := cast high 1 dst lxor ((cast high 1 dst) lsl int_exp 1 word_size);
+              ]  (* else  *) [
+                oF := unknown "OF undefined after rotate of more then 1 bit" bool_t;
+              ]
             ]
           ]
+      | Bt(t, bitoffset, bitbase) ->
+        let t' = !!t in
+        let offset = op2e t bitoffset in
+        let value, shift = match bitbase with
+          | Oreg _ ->
+            let reg = op2e t bitbase in
+            let shift = Bil.(offset land int_exp Pervasives.(t' - 1) t') in
+            reg, shift
+          | Oaddr a ->
+            let offset = Bil.(cast unsigned (width_of_mode mode) offset) in
+            let byte = load (size_of_typ reg8_t) Bil.(a + offset lsr int_exp 3 t') in
+            let shift = Bil.(Cast (LOW, !!reg8_t, offset) land int_exp 7 8) in
+            byte, shift
+          | Ovec _ | Oseg _ | Oimm _ -> disfailwith "Invalid bt operand"
+        in
+        [
+          Bil.Move (cf, Bil.(Cast (LOW, !!bool_t, value lsr shift)));
+          Bil.Move (oF, Bil.Unknown ("OF undefined after bt", bool_t));
+          Bil.Move (sf, Bil.Unknown ("SF undefined after bt", bool_t));
+          Bil.Move (af, Bil.Unknown ("AF undefined after bt", bool_t));
+          Bil.Move (pf, Bil.Unknown ("PF undefined after bt", bool_t))
         ]
-    | Bt(t, bitoffset, bitbase) ->
-      let t' = !!t in
-      let offset = op2e t bitoffset in
-      let value, shift = match bitbase with
-        | Oreg _ ->
-          let reg = op2e t bitbase in
-          let shift = Bil.(offset land int_exp Pervasives.(t' - 1) t') in
-          reg, shift
-        | Oaddr a ->
-          let offset = Bil.(cast unsigned (width_of_mode mode) offset) in
-          let byte = load (size_of_typ reg8_t) Bil.(a + offset lsr int_exp 3 t') in
-          let shift = Bil.(Cast (LOW, !!reg8_t, offset) land int_exp 7 8) in
-          byte, shift
-        | Ovec _ | Oseg _ | Oimm _ -> disfailwith "Invalid bt operand"
-      in
-      [
-        Bil.Move (cf, Bil.(Cast (LOW, !!bool_t, value lsr shift)));
-        Bil.Move (oF, Bil.Unknown ("OF undefined after bt", bool_t));
-        Bil.Move (sf, Bil.Unknown ("SF undefined after bt", bool_t));
-        Bil.Move (af, Bil.Unknown ("AF undefined after bt", bool_t));
-        Bil.Move (pf, Bil.Unknown ("PF undefined after bt", bool_t))
-      ]
-    | Bs(t, dst, src, dir) ->
-      let t' = !!t in
-      let source_is_zero = tmp bool_t in
-      let source_is_zero_v = Bil.Var source_is_zero in
-      let src_e = op2e t src in
-      let bits = !!t in
-      let check_bit bitindex next_value =
-        Bil.(Ite (Extract (bitindex,bitindex,src_e) = int_exp 1 1, int_exp bitindex t', next_value))
-      in
-      let bitlist = List.init ~f:(fun x -> x) bits in
-      (* We are folding from right to left *)
-      let bitlist = match dir with
-        | Forward -> (* least significant first *) bitlist
-        | Backward -> (* most significant *) List.rev bitlist
-      in
-      let first_one = List.fold_right ~f:check_bit bitlist
-          ~init:(Bil.Unknown("bs: destination undefined when source is zero", t)) in
-      [
-        Bil.Move (source_is_zero, Bil.(src_e = int_exp 0 t'));
-        assn t dst first_one;
-        Bil.Move (zf, Bil.Ite (source_is_zero_v, int_exp 1 1, int_exp 0 1));
-      ]
-      @
-      let undef r =
-        Bil.Move (r, Bil.Unknown (Var.name r ^ " undefined after bsf", Var.typ r)) in
-      List.map ~f:undef [cf; oF; sf; af; pf]
-    | Hlt -> [] (* x86 Hlt is essentially a NOP *)
-    | Rdtsc ->
-      let undef reg = assn reg32_t reg (Bil.Unknown ("rdtsc", reg32_t)) in
-      List.map ~f:undef [o_rax; o_rdx]
-    | Cpuid ->
-      let undef reg = assn reg32_t reg (Bil.Unknown ("cpuid", reg32_t)) in
-      List.map ~f:undef [o_rax; o_rbx; o_rcx; o_rdx]
-    | Xgetbv ->
-      let undef reg = assn reg32_t reg (Bil.Unknown ("xgetbv", reg32_t)) in
-      List.map ~f:undef [o_rax; o_rdx]
-    | Stmxcsr (dst) ->
-      let dst = match dst with
-        | Oaddr addr -> addr
-        | _ -> disfailwith "stmxcsr argument cannot be non-memory"
-      in
-      [store reg32_t dst (Bil.Var mxcsr);(*(Unknown ("stmxcsr", reg32_t));*) ]
-    | Ldmxcsr (src) ->
-      let src = match src with
-        | Oaddr addr -> addr
-        | _ -> disfailwith "ldmxcsr argument cannot be non-memory"
-      in
-      [ Bil.Move (mxcsr, load (size_of_typ reg32_t) src); ]
-    | Fnstcw (dst) ->
-      let dst = match dst with
-        | Oaddr addr -> addr
-        | _ -> disfailwith "fnstcw argument cannot be non-memory"
-      in
-      [store reg16_t dst (Bil.Var fpu_ctrl); ]
-    | Fldcw (src) ->
-      let src = match src with
-        | Oaddr addr -> addr
-        | _ -> disfailwith "fldcw argument cannot be non-memory"
-      in
-      [ Bil.Move (fpu_ctrl, load (size_of_typ reg16_t) src); ]
-    | Fld _src ->
-      unimplemented "unsupported FPU register stack"
-    | Fst (_dst,_pop) ->
-      unimplemented "unsupported FPU flags"
-    | Cmps(Type.Imm _bits as t) ->
-      let t' = !!t in
-      let src1   = tmp t in
-      let src2   = tmp t in
-      let tmpres = tmp t in
-      let stmts =
-        Bil.Move (src1, op2e t (Oaddr rsi_e))
-        :: Bil.Move (src2, op2e_s mode seg_es has_rex t (Oaddr rdi_e))
-        :: Bil.Move (tmpres, Bil.(Var src1 - Var src2))
-        :: string_incr mode t rsi
-        :: string_incr mode t rdi
-        :: set_flags_sub t' (Bil.Var src1) (Bil.Var src2) (Bil.Var tmpres)
-      in
-      begin match pref with
-        | [] -> stmts
-        | [single] when single = repz || single = repnz ->
-          rep_wrap ~mode ~check_zf:single ~addr ~next stmts
-        | _ -> unimplemented "unsupported flags in cmps" end
-    | Scas(Type.Imm _bits as t) ->
-      let t' = !!t in
-      let src1   = tmp t in
-      let src2   = tmp t in
-      let tmpres = tmp t in
-      let stmts =
+      | Bs(t, dst, src, dir) ->
+        let t' = !!t in
+        let source_is_zero = tmp bool_t in
+        let source_is_zero_v = Bil.Var source_is_zero in
+        let src_e = op2e t src in
+        let bits = !!t in
+        let check_bit bitindex next_value =
+          Bil.(Ite (Extract (bitindex,bitindex,src_e) = int_exp 1 1, int_exp bitindex t', next_value))
+        in
+        let bitlist = List.init ~f:(fun x -> x) bits in
+        (* We are folding from right to left *)
+        let bitlist = match dir with
+          | Forward -> (* least significant first *) bitlist
+          | Backward -> (* most significant *) List.rev bitlist
+        in
+        let first_one = List.fold_right ~f:check_bit bitlist
+            ~init:(Bil.Unknown("bs: destination undefined when source is zero", t)) in
+        [
+          Bil.Move (source_is_zero, Bil.(src_e = int_exp 0 t'));
+          assn t dst first_one;
+          Bil.Move (zf, Bil.Ite (source_is_zero_v, int_exp 1 1, int_exp 0 1));
+        ]
+        @
+        let undef r =
+          Bil.Move (r, Bil.Unknown (Var.name r ^ " undefined after bsf", Var.typ r)) in
+        List.map ~f:undef [cf; oF; sf; af; pf]
+      | Hlt -> [] (* x86 Hlt is essentially a NOP *)
+      | Rdtsc ->
+        let undef reg = assn reg32_t reg (Bil.Unknown ("rdtsc", reg32_t)) in
+        List.map ~f:undef [o_rax; o_rdx]
+      | Cpuid ->
+        let undef reg = assn reg32_t reg (Bil.Unknown ("cpuid", reg32_t)) in
+        List.map ~f:undef [o_rax; o_rbx; o_rcx; o_rdx]
+      | Xgetbv ->
+        let undef reg = assn reg32_t reg (Bil.Unknown ("xgetbv", reg32_t)) in
+        List.map ~f:undef [o_rax; o_rdx]
+      | Stmxcsr (dst) ->
+        let dst = match dst with
+          | Oaddr addr -> addr
+          | _ -> disfailwith "stmxcsr argument cannot be non-memory"
+        in
+        [store reg32_t dst (Bil.Var mxcsr);(*(Unknown ("stmxcsr", reg32_t));*) ]
+      | Ldmxcsr (src) ->
+        let src = match src with
+          | Oaddr addr -> addr
+          | _ -> disfailwith "ldmxcsr argument cannot be non-memory"
+        in
+        [ Bil.Move (mxcsr, load (size_of_typ reg32_t) src); ]
+      | Fnstcw (dst) ->
+        let dst = match dst with
+          | Oaddr addr -> addr
+          | _ -> disfailwith "fnstcw argument cannot be non-memory"
+        in
+        [store reg16_t dst (Bil.Var fpu_ctrl); ]
+      | Fldcw (src) ->
+        let src = match src with
+          | Oaddr addr -> addr
+          | _ -> disfailwith "fldcw argument cannot be non-memory"
+        in
+        [ Bil.Move (fpu_ctrl, load (size_of_typ reg16_t) src); ]
+      | Fld _src ->
+        unimplemented "unsupported FPU register stack"
+      | Fst (_dst,_pop) ->
+        unimplemented "unsupported FPU flags"
+      | Cmps(Type.Imm _bits as t) ->
+        let t' = !!t in
+        let src1   = tmp t in
+        let src2   = tmp t in
+        let tmpres = tmp t in
+        let stmts =
+          Bil.Move (src1, op2e t (Oaddr rsi_e))
+          :: Bil.Move (src2, op2e_s mode seg_es has_rex t (Oaddr rdi_e))
+          :: Bil.Move (tmpres, Bil.(Var src1 - Var src2))
+          :: string_incr mode t rsi
+          :: string_incr mode t rdi
+          :: set_flags_sub t' (Bil.Var src1) (Bil.Var src2) (Bil.Var tmpres)
+        in
+        begin match pref with
+          | [] -> stmts
+          | [single] when single = repz || single = repnz ->
+            rep_wrap ~mode ~check_zf:single ~addr ~next stmts
+          | _ -> unimplemented "unsupported flags in cmps" end
+      | Scas(Type.Imm _bits as t) ->
+        let t' = !!t in
+        let src1   = tmp t in
+        let src2   = tmp t in
+        let tmpres = tmp t in
+        let stmts =
+          let open Stmt in
+          Move (src1, Bil.(Cast (LOW, !!t, Var rax)))
+          :: Move (src2, op2e_s mode seg_es has_rex t (Oaddr rdi_e))
+          :: Move (tmpres, Bil.(Var src1 - Var src2))
+          :: string_incr mode t rdi
+          :: set_flags_sub t' (Bil.Var src1) (Bil.Var src2) (Bil.Var tmpres)
+        in
+        begin match pref with
+          | [] -> stmts
+          | [single] when single = repz || single = repnz ->
+            rep_wrap ~mode ~check_zf:single ~addr ~next stmts
+          | _ -> unimplemented "unsupported flags in scas" end
+      | Stos(Type.Imm _bits as t) ->
+        let stmts = [store_s mode seg_es t rdi_e (op2e t o_rax);
+                     string_incr mode t rdi]
+        in
+        begin match pref with
+          | [] -> stmts
+          | [single] when single = repz -> rep_wrap ~mode ~addr ~next stmts
+          | _ -> unimplemented "unsupported prefix for stos" end
+      | Push(t, o) ->
+        let o = if is_small_imm o t then sign_extend_imm o t
+          else op2e t o in
+        let tmp = tmp t in (* only really needed when o involves esp *)
+        Bil.Move (tmp, o)
+        :: Bil.Move (rsp, Bil.(rsp_e - Int (mi (bytes_of_width t))))
+        :: store_s mode seg_ss t rsp_e (Bil.var tmp) (* FIXME: can ss be overridden? *)
+        :: []
+      | Pop(t, o) ->
+        (* From the manual:
+
+           "The POP ESP instruction increments the stack pointer (ESP)
+           before data at the old top of stack is written into the
+           destination"
+
+           So, effectively there is no incrementation.
+        *)
+        assn t o (load_s mode seg_ss (size_of_typ t) rsp_e)
+        :: if o = o_rsp then []
+        else [Bil.Move (rsp, Bil.(rsp_e + Int (mi (bytes_of_width t))))]
+      | Pushf(t) ->
+        (* Note that we currently treat these fields as unknowns, but the
+           manual says: When copying the entire EFLAGS register to the
+           stack, the VM and RF flags (bits 16 and 17) are not copied;
+           instead, the values for these flags are cleared in the EFLAGS
+           image stored on the stack. *)
+        let flags_e = match t with
+          | Type.Imm 16 -> flags_e
+          | Type.Imm 32 -> eflags_e
+          | Type.Imm 64 -> rflags_e
+          | _ -> failwith "impossible"
+        in
+        Bil.Move (rsp, Bil.(rsp_e - Int (mi (bytes_of_width t))))
+        :: store_s mode seg_ss t rsp_e flags_e
+        :: []
+      | Popf t ->
+        let assnsf = match t with
+          | Type.Imm 16 -> assns_flags_to_bap
+          | Type.Imm 32 -> assns_eflags_to_bap
+          | Type.Imm 64 -> assns_rflags_to_bap
+          | _ -> failwith "impossible"
+        in
+        let tmp = tmp t in
+        let extractlist =
+          List.map
+            ~f:(fun i ->
+                Bil.(Extract (i, i, Var tmp)))
+            (List.range ~stride:(-1) ~start:`exclusive ~stop:`inclusive !!t 0)
+        in
+        Bil.Move (tmp, load_s mode seg_ss (size_of_typ t) rsp_e)
+        :: Bil.Move (rsp, Bil.(rsp_e + Int (mi (bytes_of_width t))))
+        :: List.concat (List.map2_exn ~f:(fun f e -> f e) assnsf
+                          extractlist)
+      | Popcnt(t, s, d) ->
+        let width = !!t in
+        let bits = op2e t s in
+        let bitvector = Array.to_list (Array.init width ~f:(fun i -> Bil.(Ite (Extract (i, i, bits), int_exp 1 width, int_exp 0 width)))) in
+        let count = List.reduce_exn ~f:Bil.(+) bitvector in
+        set_zf width bits
+        :: assn t d count
+        :: List.map ~f:(fun r -> Bil.Move (r, int_exp 0 1)) [cf; oF; sf; af; pf]
+      | Sahf ->
+        let assnsf = assns_lflags_to_bap in
+        let tah = tmp ~name:"AH" reg8_t in
+        let extractlist =
+          List.map
+            ~f:(fun i ->
+                Bil.(Extract (i, i, Var tah)))
+            (List.range ~stride:(-1) ~stop:`inclusive 7 0)
+        in
+        Bil.Move (tah, ah_e)
+        :: List.concat (List.map2_exn ~f:(fun f e -> f e) assnsf extractlist)
+      | Lahf ->
+        let o_ah = Oreg 4 in
+        [assn reg8_t o_ah lflags_e]
+      | Add(t, o1, o2) ->
+        let tmp  = tmp t and tmp2 = tmp t in
+        Bil.Move (tmp, op2e t o1)
+        :: Bil.Move (tmp2, op2e t o2)
+        :: assn t o1 Bil.(op2e t o1 + Var tmp2)
+        :: let s1 = Bil.Var tmp in let s2 = Bil.Var tmp2 in let r = op2e t o1 in
+        set_flags_add !!t s1 s2 r
+      | Adc(t, o1, o2) ->
+        let orig1 = tmp t in
+        let orig2 = tmp t in
+        let bits = !!t in
+        let t' = Type.Imm (bits + 1) in
+        let c e = Bil.(Cast (UNSIGNED, !!t', e)) in
+        (* Literally compute the addition with an extra bit and see
+           what the value is for CF *)
+        let s1 = Bil.Var orig1 in let s2 = Bil.Var orig2 in let r = op2e t o1 in
+        let bige = Bil.(c s1 + c s2 + c (Cast (UNSIGNED, !!t, cf_e))) in
+        Bil.Move (orig1, op2e t o1)
+        :: Bil.Move (orig2, op2e t o2)
+        :: assn t o1 Bil.(s1 + s2 + Cast (UNSIGNED, !!t, cf_e))
+        :: Bil.Move (cf, Bil.Extract (bits, bits, bige))
+        :: set_aopszf_add !!t s1 s2 r
+      | Inc(t, o) (* o = o + 1 *) ->
+        let t' = !!t in
+        let tmp = tmp t in
+        Bil.Move (tmp, op2e t o)
+        :: assn t o Bil.(op2e t o + int_exp 1 t')
+        :: set_aopszf_add t' (Bil.Var tmp) (int_exp 1 t') (op2e t o)
+      | Dec(t, o) (* o = o - 1 *) ->
+        let t' = !!t in
+        let tmp = tmp t in
+        Bil.Move (tmp, op2e t o)
+        :: assn t o Bil.(op2e t o - int_exp 1 t')
+        :: set_aopszf_sub t' (Bil.Var tmp) (int_exp 1 t') (op2e t o) (* CF is maintained *)
+      | Sub(t, o1, o2) (* o1 = o1 - o2 *) ->
+        let oldo1 = tmp t in
+        let oldo2 = tmp t in
+        let op1 = op2e t o1 in
+        let op2 =
+          if is_small_imm o2 t then sign_extend_imm o2 t
+          else op2e t o2 in
+        Bil.([
+            oldo1 := op1;
+            oldo2 := op2;
+            assn t o1 (op1 - op2);
+          ] @ set_flags_sub (bitwidth_of_type t) (var oldo1) (var oldo2) op1)
+      | Sbb(t, o1, o2) ->
+        let tmp_s = tmp t in
+        let tmp_d = tmp t in
+        let orig_s = Bil.Var tmp_s in
+        let orig_d = Bil.Var tmp_d in
+        let sube = Bil.(orig_s + Cast (UNSIGNED, !!t, cf_e)) in
+        let d = op2e t o1 in
+        let s1 =
+          if is_small_imm o2 t then sign_extend_imm o2 t
+          else op2e t o2 in
+        Bil.Move (tmp_s, s1)
+        :: Bil.Move (tmp_d, d)
+        :: assn t o1 Bil.(orig_d - sube)
+        :: Bil.Move (oF, Bil.(Cast (HIGH, !!bool_t, (orig_s lxor orig_d) land (orig_d lxor d))))
+        (* When src = 0xffffffff and cf=1, the processor sets CF=1.
+
+           Note that we compute dest = dest - (0xffffffff + 1) = 0, so the
+           subtraction does not overflow.
+
+           So, I am guessing that CF is set if the subtraction overflows
+           or the addition overflows.
+
+           Maybe we should implement this by doing the actual computation,
+           like we do for adc.
+        *)
+        (* sub overflow | add overflow *)
+        :: Bil.Move (cf, Bil.((sube > orig_d) lor (sube < orig_s)))
+        :: set_apszf !!t orig_s orig_d d
+      | Cmp(t, o1, o2) ->
+        let tmp = tmp t in
+        Bil.Move (tmp, Bil.(op2e t o1 - op2e t o2))
+        :: set_flags_sub !!t (op2e t o1) (op2e t o2) (Bil.Var tmp)
+      | Cmpxchg(t, src, dst) ->
+        let t' = !!t in
+        let eax_e = op2e t o_rax in
+        let dst_e = op2e t dst in
+        let src_e = op2e t src in
+        let tmp = tmp t in
+        Bil.Move (tmp, Bil.(eax_e - dst_e))
+        :: set_flags_sub t' eax_e dst_e (Bil.Var tmp)
+        @ assn t dst (Bil.Ite (zf_e, src_e, dst_e))
+          :: assn t o_rax (Bil.Ite (zf_e, eax_e, dst_e))
+          :: []
+      | Cmpxchg8b o -> (* only 32bit case *)
+        let accumulator = Bil.Concat((op2e reg32_t o_rdx),(op2e reg32_t o_rax)) in
+        let dst_e = op2e reg64_t o in
+        let src_e = Bil.Concat((op2e reg32_t o_rcx),(op2e reg32_t o_rbx)) in
+        let dst_low_e = Bil.Extract(63, 32, dst_e) in
+        let dst_hi_e = Bil.Extract(31, 0, dst_e) in
+        let eax_e = op2e reg32_t o_rax in
+        let edx_e = op2e reg32_t o_rdx in
+        let equal = tmp bool_t in
+        let equal_v = Bil.Var equal in
+        [
+          Bil.Move (equal, Bil.(accumulator = dst_e));
+          Bil.Move (zf, equal_v);
+          assn reg64_t o (Bil.Ite (equal_v, src_e, dst_e));
+          assn reg32_t o_rax (Bil.Ite (equal_v, eax_e, dst_low_e));
+          assn reg32_t o_rdx (Bil.Ite (equal_v, edx_e, dst_hi_e))
+        ]
+      | Xadd(t, dst_op, src_op) ->
+        let tmp_res = tmp t in
+        let tmp_dst = tmp t in
+        let tmp_src = tmp t in
+        let dst = op2e t dst_op in
+        let src = op2e t src_op in
+        Bil.[
+          tmp_src := src;
+          tmp_dst := dst;
+          tmp_res := src + dst;
+          assn t src_op dst;
+          assn t dst_op (var tmp_res);
+        ] @ set_flags_add !!t (Bil.var tmp_dst) (Bil.var tmp_src) dst;
+      | Xchg(t, src, dst) ->
+        let tmp = tmp t in
+        [ Bil.Move (tmp, op2e t src);
+          assn t src (op2e t dst);
+          assn t dst (Bil.Var tmp); ]
+      | And(t, o1, o2) ->
+        assn t o1 Bil.(op2e t o1 land op2e t o2)
+        :: Bil.Move (oF, exp_false)
+        :: Bil.Move (cf, exp_false)
+        :: Bil.Move (af, Bil.Unknown ("AF is undefined after and", bool_t))
+        :: set_pszf t (op2e t o1)
+      | Or(t, o1, o2) ->
+        let o2 =
+          if is_small_imm o2 t then sign_extend_imm o2 t
+          else op2e t o2 in
+        assn t o1 Bil.(op2e t o1 lor o2)
+        :: Bil.Move (oF, exp_false)
+        :: Bil.Move (cf, exp_false)
+        :: Bil.Move (af, Bil.Unknown ("AF is undefined after or", bool_t))
+        :: set_pszf t (op2e t o1)
+      | Xor(t, o1, o2) when o1 = o2 ->
+        assn t o1 Bil.(Int (BV.of_int ~width:(!!t) 0))
+        :: Bil.Move (af, Bil.Unknown ("AF is undefined after xor", bool_t))
+        :: List.map ~f:(fun v -> Bil.Move (v, exp_true)) [zf; pf]
+        @  List.map ~f:(fun v -> Bil.Move (v, exp_false)) [oF; cf; sf]
+      | Xor(t, o1, o2) ->
+        assn t o1 Bil.(op2e t o1 lxor op2e t o2)
+        :: Bil.Move (oF, exp_false)
+        :: Bil.Move (cf, exp_false)
+        :: Bil.Move (af, Bil.Unknown ("AF is undefined after xor", bool_t))
+        :: set_pszf t (op2e t o1)
+      | Test(t, o1, o2) ->
+        let o2 =
+          if is_small_imm o2 t then sign_extend_imm o2 t
+          else op2e t o2 in
+        let tmp = tmp t in
+        Bil.Move (tmp, Bil.(op2e t o1 land o2))
+        :: Bil.Move (oF, exp_false)
+        :: Bil.Move (cf, exp_false)
+        :: Bil.Move (af, Bil.Unknown ("AF is undefined after and", bool_t))
+        :: set_pszf t (Bil.Var tmp)
+      | Ptest(t, o1, o2) ->
         let open Stmt in
-        Move (src1, Bil.(Cast (LOW, !!t, Var rax)))
-        :: Move (src2, op2e_s mode seg_es has_rex t (Oaddr rdi_e))
-        :: Move (tmpres, Bil.(Var src1 - Var src2))
-        :: string_incr mode t rdi
-        :: set_flags_sub t' (Bil.Var src1) (Bil.Var src2) (Bil.Var tmpres)
-      in
-      begin match pref with
-        | [] -> stmts
-        | [single] when single = repz || single = repnz ->
-          rep_wrap ~mode ~check_zf:single ~addr ~next stmts
-        | _ -> unimplemented "unsupported flags in scas" end
-    | Stos(Type.Imm _bits as t) ->
-      let stmts = [store_s mode seg_es t rdi_e (op2e t o_rax);
-                   string_incr mode t rdi]
-      in
-      begin match pref with
-        | [] -> stmts
-        | [single] when single = repz -> rep_wrap ~mode ~addr ~next stmts
-        | _ -> unimplemented "unsupported prefix for stos" end
-    | Push(t, o) ->
-      let o = if is_small_imm o t then sign_extend_imm o t
-        else op2e t o in
-      let tmp = tmp t in (* only really needed when o involves esp *)
-      Bil.Move (tmp, o)
-      :: Bil.Move (rsp, Bil.(rsp_e - Int (mi (bytes_of_width t))))
-      :: store_s mode seg_ss t rsp_e (Bil.var tmp) (* FIXME: can ss be overridden? *)
-      :: []
-    | Pop(t, o) ->
-      (* From the manual:
-
-         "The POP ESP instruction increments the stack pointer (ESP)
-         before data at the old top of stack is written into the
-         destination"
-
-         So, effectively there is no incrementation.
-      *)
-      assn t o (load_s mode seg_ss (size_of_typ t) rsp_e)
-      :: if o = o_rsp then []
-      else [Bil.Move (rsp, Bil.(rsp_e + Int (mi (bytes_of_width t))))]
-    | Pushf(t) ->
-      (* Note that we currently treat these fields as unknowns, but the
-         manual says: When copying the entire EFLAGS register to the
-         stack, the VM and RF flags (bits 16 and 17) are not copied;
-         instead, the values for these flags are cleared in the EFLAGS
-         image stored on the stack. *)
-      let flags_e = match t with
-        | Type.Imm 16 -> flags_e
-        | Type.Imm 32 -> eflags_e
-        | Type.Imm 64 -> rflags_e
-        | _ -> failwith "impossible"
-      in
-      Bil.Move (rsp, Bil.(rsp_e - Int (mi (bytes_of_width t))))
-      :: store_s mode seg_ss t rsp_e flags_e
-      :: []
-    | Popf t ->
-      let assnsf = match t with
-        | Type.Imm 16 -> assns_flags_to_bap
-        | Type.Imm 32 -> assns_eflags_to_bap
-        | Type.Imm 64 -> assns_rflags_to_bap
-        | _ -> failwith "impossible"
-      in
-      let tmp = tmp t in
-      let extractlist =
-        List.map
-          ~f:(fun i ->
-              Bil.(Extract (i, i, Var tmp)))
-          (List.range ~stride:(-1) ~start:`exclusive ~stop:`inclusive !!t 0)
-      in
-      Bil.Move (tmp, load_s mode seg_ss (size_of_typ t) rsp_e)
-      :: Bil.Move (rsp, Bil.(rsp_e + Int (mi (bytes_of_width t))))
-      :: List.concat (List.map2_exn ~f:(fun f e -> f e) assnsf
-                        extractlist)
-    | Popcnt(t, s, d) ->
-      let width = !!t in
-      let bits = op2e t s in
-      let bitvector = Array.to_list (Array.init width ~f:(fun i -> Bil.(Ite (Extract (i, i, bits), int_exp 1 width, int_exp 0 width)))) in
-      let count = List.reduce_exn ~f:Bil.(+) bitvector in
-      set_zf width bits
-      :: assn t d count
-      :: List.map ~f:(fun r -> Bil.Move (r, int_exp 0 1)) [cf; oF; sf; af; pf]
-    | Sahf ->
-      let assnsf = assns_lflags_to_bap in
-      let tah = tmp ~name:"AH" reg8_t in
-      let extractlist =
-        List.map
-          ~f:(fun i ->
-              Bil.(Extract (i, i, Var tah)))
-          (List.range ~stride:(-1) ~stop:`inclusive 7 0)
-      in
-      Bil.Move (tah, ah_e)
-      :: List.concat (List.map2_exn ~f:(fun f e -> f e) assnsf extractlist)
-    | Lahf ->
-      let o_ah = Oreg 4 in
-      [assn reg8_t o_ah lflags_e]
-    | Add(t, o1, o2) ->
-      let tmp  = tmp t and tmp2 = tmp t in
-      Bil.Move (tmp, op2e t o1)
-      :: Bil.Move (tmp2, op2e t o2)
-      :: assn t o1 Bil.(op2e t o1 + Var tmp2)
-      :: let s1 = Bil.Var tmp in let s2 = Bil.Var tmp2 in let r = op2e t o1 in
-      set_flags_add !!t s1 s2 r
-    | Adc(t, o1, o2) ->
-      let orig1 = tmp t in
-      let orig2 = tmp t in
-      let bits = !!t in
-      let t' = Type.Imm (bits + 1) in
-      let c e = Bil.(Cast (UNSIGNED, !!t', e)) in
-      (* Literally compute the addition with an extra bit and see
-         what the value is for CF *)
-      let s1 = Bil.Var orig1 in let s2 = Bil.Var orig2 in let r = op2e t o1 in
-      let bige = Bil.(c s1 + c s2 + c (Cast (UNSIGNED, !!t, cf_e))) in
-      Bil.Move (orig1, op2e t o1)
-      :: Bil.Move (orig2, op2e t o2)
-      :: assn t o1 Bil.(s1 + s2 + Cast (UNSIGNED, !!t, cf_e))
-      :: Bil.Move (cf, Bil.Extract (bits, bits, bige))
-      :: set_aopszf_add !!t s1 s2 r
-    | Inc(t, o) (* o = o + 1 *) ->
-      let t' = !!t in
-      let tmp = tmp t in
-      Bil.Move (tmp, op2e t o)
-      :: assn t o Bil.(op2e t o + int_exp 1 t')
-      :: set_aopszf_add t' (Bil.Var tmp) (int_exp 1 t') (op2e t o)
-    | Dec(t, o) (* o = o - 1 *) ->
-      let t' = !!t in
-      let tmp = tmp t in
-      Bil.Move (tmp, op2e t o)
-      :: assn t o Bil.(op2e t o - int_exp 1 t')
-      :: set_aopszf_sub t' (Bil.Var tmp) (int_exp 1 t') (op2e t o) (* CF is maintained *)
-    | Sub(t, o1, o2) (* o1 = o1 - o2 *) ->
-      let oldo1 = tmp t in
-      let oldo2 = tmp t in
-      let op1 = op2e t o1 in
-      let op2 =
-        if is_small_imm o2 t then sign_extend_imm o2 t
-        else op2e t o2 in
-      Bil.([
-          oldo1 := op1;
-          oldo2 := op2;
-          assn t o1 (op1 - op2);
-        ] @ set_flags_sub (bitwidth_of_type t) (var oldo1) (var oldo2) op1)
-    | Sbb(t, o1, o2) ->
-      let tmp_s = tmp t in
-      let tmp_d = tmp t in
-      let orig_s = Bil.Var tmp_s in
-      let orig_d = Bil.Var tmp_d in
-      let sube = Bil.(orig_s + Cast (UNSIGNED, !!t, cf_e)) in
-      let d = op2e t o1 in
-      let s1 =
-        if is_small_imm o2 t then sign_extend_imm o2 t
-        else op2e t o2 in
-      Bil.Move (tmp_s, s1)
-      :: Bil.Move (tmp_d, d)
-      :: assn t o1 Bil.(orig_d - sube)
-      :: Bil.Move (oF, Bil.(Cast (HIGH, !!bool_t, (orig_s lxor orig_d) land (orig_d lxor d))))
-      (* When src = 0xffffffff and cf=1, the processor sets CF=1.
-
-         Note that we compute dest = dest - (0xffffffff + 1) = 0, so the
-         subtraction does not overflow.
-
-         So, I am guessing that CF is set if the subtraction overflows
-         or the addition overflows.
-
-         Maybe we should implement this by doing the actual computation,
-         like we do for adc.
-      *)
-      (* sub overflow | add overflow *)
-      :: Bil.Move (cf, Bil.((sube > orig_d) lor (sube < orig_s)))
-      :: set_apszf !!t orig_s orig_d d
-    | Cmp(t, o1, o2) ->
-      let tmp = tmp t in
-      Bil.Move (tmp, Bil.(op2e t o1 - op2e t o2))
-      :: set_flags_sub !!t (op2e t o1) (op2e t o2) (Bil.Var tmp)
-    | Cmpxchg(t, src, dst) ->
-      let t' = !!t in
-      let eax_e = op2e t o_rax in
-      let dst_e = op2e t dst in
-      let src_e = op2e t src in
-      let tmp = tmp t in
-      Bil.Move (tmp, Bil.(eax_e - dst_e))
-      :: set_flags_sub t' eax_e dst_e (Bil.Var tmp)
-      @ assn t dst (Bil.Ite (zf_e, src_e, dst_e))
-        :: assn t o_rax (Bil.Ite (zf_e, eax_e, dst_e))
-        :: []
-    | Cmpxchg8b o -> (* only 32bit case *)
-      let accumulator = Bil.Concat((op2e reg32_t o_rdx),(op2e reg32_t o_rax)) in
-      let dst_e = op2e reg64_t o in
-      let src_e = Bil.Concat((op2e reg32_t o_rcx),(op2e reg32_t o_rbx)) in
-      let dst_low_e = Bil.Extract(63, 32, dst_e) in
-      let dst_hi_e = Bil.Extract(31, 0, dst_e) in
-      let eax_e = op2e reg32_t o_rax in
-      let edx_e = op2e reg32_t o_rdx in
-      let equal = tmp bool_t in
-      let equal_v = Bil.Var equal in
-      [
-        Bil.Move (equal, Bil.(accumulator = dst_e));
-        Bil.Move (zf, equal_v);
-        assn reg64_t o (Bil.Ite (equal_v, src_e, dst_e));
-        assn reg32_t o_rax (Bil.Ite (equal_v, eax_e, dst_low_e));
-        assn reg32_t o_rdx (Bil.Ite (equal_v, edx_e, dst_hi_e))
-      ]
-    | Xadd(t, dst_op, src_op) ->
-      let tmp_res = tmp t in
-      let tmp_dst = tmp t in
-      let tmp_src = tmp t in
-      let dst = op2e t dst_op in
-      let src = op2e t src_op in
-      Bil.[
-        tmp_src := src;
-        tmp_dst := dst;
-        tmp_res := src + dst;
-        assn t src_op dst;
-        assn t dst_op (var tmp_res);
-      ] @ set_flags_add !!t (Bil.var tmp_dst) (Bil.var tmp_src) dst;
-    | Xchg(t, src, dst) ->
-      let tmp = tmp t in
-      [ Bil.Move (tmp, op2e t src);
-        assn t src (op2e t dst);
-        assn t dst (Bil.Var tmp); ]
-    | And(t, o1, o2) ->
-      assn t o1 Bil.(op2e t o1 land op2e t o2)
-      :: Bil.Move (oF, exp_false)
-      :: Bil.Move (cf, exp_false)
-      :: Bil.Move (af, Bil.Unknown ("AF is undefined after and", bool_t))
-      :: set_pszf t (op2e t o1)
-    | Or(t, o1, o2) ->
-      let o2 =
-        if is_small_imm o2 t then sign_extend_imm o2 t
-        else op2e t o2 in
-      assn t o1 Bil.(op2e t o1 lor o2)
-      :: Bil.Move (oF, exp_false)
-      :: Bil.Move (cf, exp_false)
-      :: Bil.Move (af, Bil.Unknown ("AF is undefined after or", bool_t))
-      :: set_pszf t (op2e t o1)
-    | Xor(t, o1, o2) when o1 = o2 ->
-      assn t o1 Bil.(Int (BV.of_int ~width:(!!t) 0))
-      :: Bil.Move (af, Bil.Unknown ("AF is undefined after xor", bool_t))
-      :: List.map ~f:(fun v -> Bil.Move (v, exp_true)) [zf; pf]
-      @  List.map ~f:(fun v -> Bil.Move (v, exp_false)) [oF; cf; sf]
-    | Xor(t, o1, o2) ->
-      assn t o1 Bil.(op2e t o1 lxor op2e t o2)
-      :: Bil.Move (oF, exp_false)
-      :: Bil.Move (cf, exp_false)
-      :: Bil.Move (af, Bil.Unknown ("AF is undefined after xor", bool_t))
-      :: set_pszf t (op2e t o1)
-    | Test(t, o1, o2) ->
-      let o2 =
-        if is_small_imm o2 t then sign_extend_imm o2 t
-        else op2e t o2 in
-      let tmp = tmp t in
-      Bil.Move (tmp, Bil.(op2e t o1 land o2))
-      :: Bil.Move (oF, exp_false)
-      :: Bil.Move (cf, exp_false)
-      :: Bil.Move (af, Bil.Unknown ("AF is undefined after and", bool_t))
-      :: set_pszf t (Bil.Var tmp)
-    | Ptest(t, o1, o2) ->
-      let open Stmt in
-      let t' = !!t in
-      let tmp1 = tmp t and tmp2 = tmp t in
-      Move (tmp1, Bil.(op2e t o2 land op2e t o1))
-      :: Move (tmp2, Bil.(op2e t o2 land (exp_not (op2e t o1))))
-      :: Move (af, exp_false)
-      :: Move (oF, exp_false)
-      :: Move (pf, exp_false)
-      :: Move (sf, exp_false)
-      :: Move (zf, Bil.(Var tmp1 = Int (BV.of_int ~width:t' 0)))
-      :: [Move (cf, Bil.(Var tmp2 = Int (BV.of_int ~width:t' 0)))]
-    | Not(t, o) ->
-      [assn t o (exp_not (op2e t o))]
-    | Neg(t, o) ->
-      let t' = !!t in
-      let tmp = tmp t in
-      let min_int =
-        Bil.BinOp (LSHIFT, int_exp 1 t', int_exp (t'-1) t')
-      in
-      Bil.Move (tmp, op2e t o)
-      ::assn t o Bil.(int_exp 0 t' - op2e t o)
-      ::Bil.Move (cf, Bil.(Ite (Var tmp = int_exp 0 t', int_exp 0 1, int_exp 1 1)))
-      ::Bil.Move (oF, Bil.(Ite (Var tmp = min_int, int_exp 1 1, int_exp 0 1)))
-      ::set_apszf_sub t' (Bil.Var tmp) (int_exp 0 t') (op2e t o)
-    | Mul (t, src) ->
-      (* Mul always multiplies EAX by src and stores the result in EDX:EAX
-         starting from the "right hand side" based on the type t of src *)
-
-      (* The OF and CF flags are set to 0 if the upper half of the result is 0;
-         otherwise, they are set to 1 *)
-      let new_t = Type.Imm (!!t * 2) in
-      let assnstmts, assne = Bil.(assn_dbl t ((Cast (UNSIGNED, !!new_t, op2e t o_rax)) * (Cast (UNSIGNED, !!new_t, op2e t src))))
-      in
-      let flag =
-        let highbit = !!new_t - 1 in
-        let lowbit = !!new_t / 2 in
-        Bil.((Extract (highbit, lowbit, assne)) <> int_exp 0 !!t)
-      in
-      assnstmts
-      @
-      [
-        Bil.Move (oF, flag);
-        Bil.Move (cf, flag);
-        Bil.Move (sf, Bil.Unknown ("SF is undefined after Mul", bool_t));
-        Bil.Move (zf, Bil.Unknown ("ZF is undefined after Mul", bool_t));
-        Bil.Move (af, Bil.Unknown ("AF is undefined after Mul", bool_t));
-        Bil.Move (pf, Bil.Unknown ("PF is undefined after Mul", bool_t))
-      ]
-    | Imul (t, (oneopform, dst), src1, src2) ->
-      let new_t = Type.Imm (!!t * 2) in
-      let mul_stmts =
-        (match oneopform with
-         | true ->
-           (* For one operand form, use assn_double *)
-           let assnstmts, assne =
-             assn_dbl t Bil.((Cast (SIGNED, !!new_t, op2e t src1)) * (Cast (SIGNED, !!new_t, op2e t src2))) in
-           let flag =
-             (* Intel checks if EAX == EDX:EAX.  Instead of doing this, we are just
-                going to check if the upper bits are != 0 *)
-             let highbit = !!new_t - 1 in
-             let lowbit = !!new_t / 2 in
-             Bil.((Extract (highbit, lowbit, assne)) <> int_exp 0 !!t)
+        let t' = !!t in
+        let tmp1 = tmp t and tmp2 = tmp t in
+        Move (tmp1, Bil.(op2e t o2 land op2e t o1))
+        :: Move (tmp2, Bil.(op2e t o2 land (exp_not (op2e t o1))))
+        :: Move (af, exp_false)
+        :: Move (oF, exp_false)
+        :: Move (pf, exp_false)
+        :: Move (sf, exp_false)
+        :: Move (zf, Bil.(Var tmp1 = Int (BV.of_int ~width:t' 0)))
+        :: [Move (cf, Bil.(Var tmp2 = Int (BV.of_int ~width:t' 0)))]
+      | Not(t, o) ->
+        [assn t o (exp_not (op2e t o))]
+      | Neg(t, o) ->
+        let t' = !!t in
+        let tmp = tmp t in
+        let min_int =
+          Bil.BinOp (LSHIFT, int_exp 1 t', int_exp (t'-1) t')
+        in
+        Bil.Move (tmp, op2e t o)
+        ::assn t o Bil.(int_exp 0 t' - op2e t o)
+        ::Bil.Move (cf, Bil.(Ite (Var tmp = int_exp 0 t', int_exp 0 1, int_exp 1 1)))
+        ::Bil.Move (oF, Bil.(Ite (Var tmp = min_int, int_exp 1 1, int_exp 0 1)))
+        ::set_apszf_sub t' (Bil.Var tmp) (int_exp 0 t') (op2e t o)
+      | Mul (t, src) ->
+        (* Mul always multiplies EAX by src and stores the result in EDX:EAX
+           starting from the "right hand side" based on the type t of src *)
+
+        (* The OF and CF flags are set to 0 if the upper half of the result is 0;
+           otherwise, they are set to 1 *)
+        let new_t = Type.Imm (!!t * 2) in
+        let assnstmts, assne = Bil.(assn_dbl t ((Cast (UNSIGNED, !!new_t, op2e t o_rax)) * (Cast (UNSIGNED, !!new_t, op2e t src))))
+        in
+        let flag =
+          let highbit = !!new_t - 1 in
+          let lowbit = !!new_t / 2 in
+          Bil.((Extract (highbit, lowbit, assne)) <> int_exp 0 !!t)
+        in
+        assnstmts
+        @
+        [
+          Bil.Move (oF, flag);
+          Bil.Move (cf, flag);
+          Bil.Move (sf, Bil.Unknown ("SF is undefined after Mul", bool_t));
+          Bil.Move (zf, Bil.Unknown ("ZF is undefined after Mul", bool_t));
+          Bil.Move (af, Bil.Unknown ("AF is undefined after Mul", bool_t));
+          Bil.Move (pf, Bil.Unknown ("PF is undefined after Mul", bool_t))
+        ]
+      | Imul (t, (oneopform, dst), src1, src2) ->
+        let new_t = Type.Imm (!!t * 2) in
+        let mul_stmts =
+          (match oneopform with
+           | true ->
+             (* For one operand form, use assn_double *)
+             let assnstmts, assne =
+               assn_dbl t Bil.((Cast (SIGNED, !!new_t, op2e t src1)) * (Cast (SIGNED, !!new_t, op2e t src2))) in
+             let flag =
+               (* Intel checks if EAX == EDX:EAX.  Instead of doing this, we are just
+                  going to check if the upper bits are != 0 *)
+               let highbit = !!new_t - 1 in
+               let lowbit = !!new_t / 2 in
+               Bil.((Extract (highbit, lowbit, assne)) <> int_exp 0 !!t)
+             in
+             assnstmts @
+             [Bil.Move (oF, flag);
+              Bil.Move (cf, flag)]
+           | false ->
+             (* Two and three operand forms *)
+             let tmp = tmp new_t in
+             (* Flag is set when the result is truncated *)
+             let flag = Bil.(Var tmp <> Cast (SIGNED, !!new_t, op2e t dst)) in
+             [(Bil.Move (tmp, Bil.((Cast (SIGNED, !!new_t, op2e t src1)) * (Cast (SIGNED, !!new_t, op2e t src2)))));
+              (assn t dst Bil.(Cast (LOW, !!t, Var tmp)));
+              Bil.Move (oF, flag);
+              Bil.Move (cf, flag)] )
+        in
+        mul_stmts@[
+          Bil.Move (pf, Bil.Unknown ("PF is undefined after imul", bool_t));
+          Bil.Move (sf, Bil.Unknown ("SF is undefined after imul", bool_t));
+          Bil.Move (zf, Bil.Unknown ("ZF is undefined after imul", bool_t));
+          Bil.Move (af, Bil.Unknown ("AF is undefined after imul", bool_t));]
+      | Div(t, src) ->
+        let dt' = !!t * 2 in
+        let dt = Type.Imm dt' in
+        let dividend = op2e_dbl t in
+        let divisor = Bil.(Cast (UNSIGNED, !!dt, op2e t src)) in
+        let tdiv = tmp ~name:"div" dt in
+        let trem = tmp ~name:"rem" dt in
+        let assne = Bil.((Cast (LOW, !!t, Bil.Var trem)) ^ (Cast (LOW, !!t, Var tdiv))) in
+        Bil.If (Bil.(divisor = int_exp 0 dt'), [Cpu_exceptions.divide_by_zero], [])
+        :: Bil.Move (tdiv, Bil.(dividend / divisor))
+        :: Bil.Move (trem, Bil.(dividend mod divisor))
+        (* Overflow is indicated with the #DE (divide error) exception
+           rather than with the CF flag. *)
+        :: Bil.If (Bil.((Cast (HIGH, !!t, Var tdiv)) = int_exp 0 !!t), [], [Cpu_exceptions.divide_by_zero])
+        :: fst (assn_dbl t assne)
+        @ (let undef r =
+             Bil.Move (r, Bil.Unknown ((Var.name r ^ " undefined after div"), Var.typ r))
            in
-<<<<<<< HEAD
-           assnstmts @
-           [Bil.Move (oF, flag);
-            Bil.Move (cf, flag)]
-         | false ->
-           (* Two and three operand forms *)
-           let tmp = tmp new_t in
-           (* Flag is set when the result is truncated *)
-           let flag = Bil.(Var tmp <> Cast (SIGNED, !!new_t, op2e t dst)) in
-           [(Bil.Move (tmp, Bil.((Cast (SIGNED, !!new_t, op2e t src1)) * (Cast (SIGNED, !!new_t, op2e t src2)))));
-            (assn t dst Bil.(Cast (LOW, !!t, Var tmp)));
-            Bil.Move (oF, flag);
-            Bil.Move (cf, flag)] )
-      in
-      mul_stmts@[
-        Bil.Move (pf, Bil.Unknown ("PF is undefined after imul", bool_t));
-        Bil.Move (sf, Bil.Unknown ("SF is undefined after imul", bool_t));
-        Bil.Move (zf, Bil.Unknown ("ZF is undefined after imul", bool_t));
-        Bil.Move (af, Bil.Unknown ("AF is undefined after imul", bool_t));]
-    | Div(t, src) ->
-      let dt' = !!t * 2 in
-      let dt = Type.Imm dt' in
-      let dividend = op2e_dbl t in
-      let divisor = Bil.(Cast (UNSIGNED, !!dt, op2e t src)) in
-      let tdiv = tmp ~name:"div" dt in
-      let trem = tmp ~name:"rem" dt in
-      let assne = Bil.((Cast (LOW, !!t, Bil.Var trem)) ^ (Cast (LOW, !!t, Var tdiv))) in
-      Bil.If (Bil.(divisor = int_exp 0 dt'), [Cpu_exceptions.divide_by_zero], [])
-      :: Bil.Move (tdiv, Bil.(dividend / divisor))
-      :: Bil.Move (trem, Bil.(dividend mod divisor))
-      (* Overflow is indicated with the #DE (divide error) exception
-         rather than with the CF flag. *)
-      :: Bil.If (Bil.((Cast (HIGH, !!t, Var tdiv)) = int_exp 0 !!t), [], [Cpu_exceptions.divide_by_zero])
-      :: fst (assn_dbl t assne)
-      @ (let undef r =
-           Bil.Move (r, Bil.Unknown ((Var.name r ^ " undefined after div"), Var.typ r))
-         in
-         List.map ~f:undef [cf; oF; sf; zf; af; pf])
-    | Idiv(t, src) ->
-      let dt' = !!t * 2 in
-      let dt = Type.Imm dt' in
-      let dividend = op2e_dbl t in
-      let divisor = Bil.(Cast (SIGNED, !!dt, op2e t src)) in
-      let tdiv = tmp ~name:"div" dt in
-      let trem = tmp ~name:"rem" dt in
-      let assne = Bil.((Cast (LOW, !!t, Var trem)) ^ (Cast (LOW, !!t, Var tdiv))) in
-      Bil.If (Bil.(divisor = int_exp 0 dt'), [Cpu_exceptions.divide_by_zero], [])
-      :: Bil.Move (tdiv, Bil.(dividend /$ divisor))
-      :: Bil.Move (trem, Bil.(dividend %$ divisor))
-      (* Overflow is indicated with the #DE (divide error) exception
-         rather than with the CF flag. *)
-      (* SWXXX For signed division make sure quotient is between smallest and
-         largest values.  For type t, this would be -2^(t/2) to (2^(t/2) - 1). *)
-      :: Bil.If (Bil.((Cast (HIGH, !!t, Var tdiv)) = int_exp 0 !!t), [], [Cpu_exceptions.divide_by_zero])
-      :: fst (assn_dbl t assne)
-      @ (let undef r =
-           Bil.Move (r, Bil.Unknown (Var.name r ^ " undefined after div", Var.typ r)) in
-         List.map ~f:undef [cf; oF; sf; zf; af; pf])
-    | Cld ->
-      [Bil.Move (df, exp_false)]
-    | Leave t when pref = [] -> (* #UD if Lock prefix is used *)
-      Bil.Move (rsp, rbp_e)
-      ::to_ir mode addr next ss pref has_rex has_vex (Pop(t, o_rbp))
-    | Interrupt3 -> [Bil.Special "int3"]
-    | Interrupt(Oimm i) ->
-      (** use [BV.string_of_value ~hex:true] here *)
-      [Bil.Special ("int " ^ Addr.string_of_value i)]
-    | Sysenter | Syscall -> [Bil.Special "syscall"]
-    (* Match everything exhaustively *)
-    | Leave _ ->  unimplemented "to_ir: Leave"
-    | Call _ ->  unimplemented "to_ir: Call"
-    | Lea _ ->  unimplemented "to_ir: Lea"
-    | Movs _ ->  unimplemented "to_ir: Movs"
-    | Cmps _ ->  unimplemented "to_ir: Cmps"
-    | Scas _ ->  unimplemented "to_ir: Scas"
-    | Stos _ ->  unimplemented "to_ir: Stos"
-    | Retn _ ->  unimplemented "to_ir: Retn"
-    | Interrupt _ ->  unimplemented "to_ir: Interrupt"
-=======
            List.map ~f:undef [cf; oF; sf; zf; af; pf])
       | Idiv(t, src) ->
         let dt' = !!t * 2 in
@@ -1657,7 +1543,6 @@
       | Stos _ ->  unimplemented "to_ir: Stos"
       | Retn _ ->  unimplemented "to_ir: Retn"
       | Interrupt _ ->  unimplemented "to_ir: Interrupt"
->>>>>>> 5ccc7e2d
 
 end (* ToIR *)
 
