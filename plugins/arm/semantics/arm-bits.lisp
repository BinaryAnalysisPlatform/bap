--- conflicted
+++ resolved
@@ -35,14 +35,8 @@
   "(add-with-carry/clear-base rd x y c) sets rd to the result of adding x and y
    with carry bit c after clearing the base register rd, and sets processor flags."
   (let ((r (+ c y x)))
-<<<<<<< HEAD
     (set-nzcv-from-registers r y x)
-    (clear-base rd)
-    (set$ rd r)))
-=======
-    (set-flags r y x)
     (setw rd r)))
->>>>>>> 47040b6c
 
 (defun add-with-carry/it-block (rd x y c cnd)
   "(add-with-carry/it-block rd x y c cnd) sets rd to the result of adding x and y
@@ -89,13 +83,6 @@
   "(is-unconditional cnd) checks whether cnd is unconditional, i.e. 0b1110."
   (= cnd 0b1110))
 
-<<<<<<< HEAD
-(defun clear-base (reg)
-  "(clear-base reg) clears all of the register reg."
-  (set$ (alias-base-register reg) 0))
-
-=======
->>>>>>> 47040b6c
 (defmacro setw (reg val)
   "(set Wx V) sets a Wx register clearing the upper 32 bits."
   (set$ (alias-base-register reg)
