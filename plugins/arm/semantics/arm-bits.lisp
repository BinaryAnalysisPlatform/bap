--- conflicted
+++ resolved
@@ -24,7 +24,6 @@
   (set CF (select 1 nzcv))
   (set VF (select 0 nzcv)))
 
-<<<<<<< HEAD
 (defun set-nzcv-after-logic-op (result)
   "sets the flags after an AND operation i.e. sets the carry and overflow flags to zero and the negative and zero flags based on the result"
   (set NF (msb result))
@@ -34,18 +33,11 @@
 
 
 (defmacro add-with-carry (set rd x y c)
-=======
-(defun add-with-carry (rd x y c)
->>>>>>> 43b0dcf4
   "(add-with-carry rd x y c) sets rd to the result of adding x and y
    with carry bit c, and sets processor flags."
   (let ((r (+ c y x)))
     (set-nzcv-from-registers r x y)
-<<<<<<< HEAD
     (set rd r)))
-=======
-    (set$ rd r)))
->>>>>>> 43b0dcf4
 
 (defun add-with-carry/clear-base (rd x y c)
   "(add-with-carry/clear-base rd x y c) sets rd to the result of adding x and y
@@ -110,9 +102,6 @@
    ARMv8 ISA pseudocode."
   (let ((bitv-length (word-width bitv)))
     (assert-msg (= 0 (mod n bitv-length)) "replicate-to-fill n not multiple of len(bitv)")
-<<<<<<< HEAD
-    (replicate bitv (/ n bitv-length))))
-=======
     (replicate bitv (/ n bitv-length))))
 
 (defun i-shift (r simm)
@@ -126,5 +115,4 @@
       0b010 (lshift r amt) ; lsl
       0b011 (rshift r amt) ; lsr
       0b100 (logor (rshift r amt) (lshift r (- 32 amt))) ; ror
-      0b101 (logor (lshift (cast-unsigned 32 CF) 31) (rshift r 1))))) ; rrx
->>>>>>> 43b0dcf4
+      0b101 (logor (lshift (cast-unsigned 32 CF) 31) (rshift r 1))))) ; rrx