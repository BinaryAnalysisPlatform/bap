--- conflicted
+++ resolved
@@ -52,17 +52,6 @@
 
 }} //namespace llvm::object
 
-#if LLVM_VERSION_MAJOR == 3 && LLVM_VERSION_MINOR == 4
-//! I don't think that there is any reason to have non-anonymous
-//! namespace here.
-namespace utils {
-using namespace llvm;
-using namespace llvm::object;
-
-
-
-} //namespace utils
-#endif
 
 namespace {
 
@@ -127,14 +116,14 @@
         if (std::memcmp(start + cur_ptr, "PE\0\0", 4) != 0)
             llvm_binary_fail("PE Plus header not found");
         cur_ptr += 4; // skip the PE magic bytes.
-        cur_ptr += sizeof(coff_file_header);
+        cur_ptr += sizeof(llvm::object::coff_file_header);
         return reinterpret_cast<const llvm::object::pe32plus_header *>(start + cur_ptr);
     }
     return NULL;
 }
 
 uint64_t getPE32PlusEntry(const llvm::object::COFFObjectFile &obj) {
-    const llvm::object::pe32plus_header *hdr = utils::getPE32PlusHeader(obj);;
+    const llvm::object::pe32plus_header *hdr = getPE32PlusHeader(obj);;
     if (!hdr)
         llvm_binary_fail("Failed to extract PE32+ header");
     return hdr->AddressOfEntryPoint;
@@ -279,7 +268,7 @@
 	    llvm_binary_fail(ec);
 	return readPE<uint32_t>(obj, pe32->ImageBase);
     } else {
-        const pe32plus_header *pe32 = utils::getPE32PlusHeader(obj);
+        const pe32plus_header *pe32 = getPE32PlusHeader(obj);
         return readPE<uint64_t>(obj, pe32->ImageBase);
     }
 }
@@ -306,9 +295,6 @@
 }
 
 #if LLVM_VERSION_MAJOR == 3 && LLVM_VERSION_MINOR == 8
-<<<<<<< HEAD
-
-=======
 template <typename T>
 T value_or_default(const ErrorOr<T> &e, T def=T()) {
     if (e) return e.get();
@@ -327,7 +313,6 @@
     auto addr = value_or_fail(sym.getAddress());
     return symbol{name->str(), sym.getType(), addr, size}; 
 }
->>>>>>> 15941193
 
 //! This is our error handling policy for LLVM
 //! We distinguish between two kinds of errors:
@@ -527,7 +512,7 @@
 	    llvm_binary_fail(err);
 	return read(obj, pe32->ImageBase);
     } else {
-        const pe32plus_header *pe32plus = utils::getPE32PlusHeader(obj);
+        const pe32plus_header *pe32plus = getPE32PlusHeader(obj);
         if (!pe32plus)
             llvm_binary_fail("Failed to extract PE32+ header");
         return read(obj, pe32plus->ImageBase);
@@ -638,7 +623,7 @@
 	    llvm_binary_fail(err);
 	return readPE(obj, pe32->ImageBase);
     } else {
-	const pe32plus_header *pe32plus = utils::getPE32PlusHeader(obj);
+	const pe32plus_header *pe32plus = getPE32PlusHeader(obj);
 	if (!pe32plus)
 	    llvm_binary_fail("Failed to extract PE32+ header");
 	return readPE(obj, pe32plus->ImageBase);
@@ -729,7 +714,7 @@
             llvm_binary_fail("PE header not found");
         return hdr->AddressOfEntryPoint + hdr->ImageBase;
     } else {
-        pe32plus_header *hdr =  getPE32PlusHeader(obj);
+        const pe32plus_header *hdr = getPE32PlusHeader(obj);
         return hdr->AddressOfEntryPoint + hdr->ImageBase;
     }
 }
