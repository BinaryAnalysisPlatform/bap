--- conflicted
+++ resolved
@@ -30,7 +30,7 @@
 #include <llvm/MC/MCAsmInfo.h>
 #include <llvm/Support/MemoryObject.h>
 #else
-#error LLVM version is not supported 
+#error LLVM version is not supported
 #endif
 
 //template <typename T>
@@ -63,7 +63,11 @@
 
 using pred_fun = std::function<bool(const llvm::MCInstrDesc&)>;
 
-<<<<<<< HEAD
+bool ends_with(const std::string& str, const std::string &suffix) {
+    auto n = str.length(), m = suffix.length();
+    return n >= m && str.compare(n-m,m,suffix) == 0;
+}
+
 #if LLVM_VERSION_MAJOR == 3 && LLVM_VERSION_MINOR == 8
 class MemoryObject {
     memory mem;
@@ -77,19 +81,13 @@
     uint64_t getLocLen() {
         return mem.loc.len;
     }
-    
+
     llvm::ArrayRef<uint8_t> createArrayRef(int len, int off) {
         return llvm::ArrayRef<uint8_t>((const uint8_t*)&mem.data[mem.loc.off+off], len);
     }
 };
 #else
-=======
-bool ends_with(const std::string& str, const std::string &suffix) {
-    auto n = str.length(), m = suffix.length();
-    return n >= m && str.compare(n-m,m,suffix) == 0;
-}
-
->>>>>>> 25de736c
+
 class MemoryObject : public llvm::MemoryObject {
     memory mem;
 public:
@@ -166,16 +164,12 @@
     table ins_tab, reg_tab;
     llvm::MCInst mcinst;
     insn current;
-<<<<<<< HEAD
-#if LLVM_VERSION_MAJOR == 3 && LLVM_VERSION_MINOR == 8
-    shared_ptr<MemoryObject>                mem; 
+    std::vector<int> prefixes;
+#if LLVM_VERSION_MAJOR == 3 && LLVM_VERSION_MINOR == 8
+    shared_ptr<MemoryObject>                mem;
 #else
     shared_ptr<const llvm::MemoryObject>    mem;
 #endif
-=======
-    std::vector<int> prefixes;
-
->>>>>>> 25de736c
 
     llvm_disassembler(int debug_level)
         : debug_level(debug_level), current(invalid_insn({0,0})) {}
@@ -200,13 +194,6 @@
                 output_error(triple, cpu, "target not found", error);
             return {NULL, bap_disasm_unsupported_target};
         }
-
-<<<<<<< HEAD
-#if LLVM_VERSION_MAJOR == 3 && LLVM_VERSION_MINOR == 8
-        llvm::Triple TheTriple(target->getName());
-#endif
-=======
->>>>>>> 25de736c
 
         // target's createMC* functions allocates a new instance each time:
         // cf., Target/X86/MCTargetDesc/X86MCTargetDesc.cpp
@@ -292,14 +279,14 @@
 #if LLVM_VERSION_MAJOR == 3 && LLVM_VERSION_MINOR == 8
         shared_ptr<llvm::MCInstPrinter>
             printer (target->createMCInstPrinter
-                     (TheTriple, asm_info->getAssemblerDialect(), *asm_info, *ins_info, *reg_info));
+                     (t, asm_info->getAssemblerDialect(), *asm_info, *ins_info, *reg_info));
 #else
         shared_ptr<llvm::MCInstPrinter>
             printer (target->createMCInstPrinter
                      (asm_info->getAssemblerDialect(),
                       *asm_info, *ins_info, *reg_info, *sub_info));
 #endif
-        
+
         if (!printer) {
             if (debug_level > 0)
                 output_error(triple, cpu, "failed to create instruction printer");
@@ -355,24 +342,23 @@
     table reg_table() const {
         return reg_tab;
     }
-    
+
     void set_memory(memory m) {
         mem.reset(new MemoryObject(m));
     }
 
-<<<<<<< HEAD
-#if LLVM_VERSION_MAJOR == 3 && LLVM_VERSION_MINOR == 8
-    void step(int64_t pc) {
+#if LLVM_VERSION_MAJOR == 3 && LLVM_VERSION_MINOR == 8
+    void step(uint64_t pc) {
         mcinst.clear();
         uint64_t size = 0;
-        
+
         auto status = llvm::MCDisassembler::SoftFail;
         int off = pc - mem->getBase();
         int len = mem->getLocLen() - off;
 
 	if (len > 0) {
             auto data = mem->createArrayRef(len, off);
-            
+
 	    status = dis->getInstruction
 		(mcinst, size, data, pc,
 		 (debug_level > 2 ? llvm::errs() : llvm::nulls()),
@@ -382,7 +368,7 @@
 	if (off < mem->getLocLen() && size == 0) {
             size += 1;
         }
-        
+
         location loc = {off, (int)size};
 
         if (status == llvm::MCDisassembler::Success) {
@@ -401,19 +387,6 @@
         }
     }
 #else
-     void step(int64_t pc) {
-        mcinst.clear();
-        uint64_t size = 0;
-
-        auto status = dis->getInstruction
-            (mcinst, size, *mem, pc,
-             (debug_level > 2 ? llvm::errs() : llvm::nulls()),
-             llvm::nulls());
-
-        int off = (int)(pc - mem->getBase());
-
-        location loc = {off, (int)size};
-=======
     bool is_prefix() const {
         return std::binary_search(prefixes.begin(),
                                   prefixes.end(),
@@ -423,7 +396,6 @@
     void step(uint64_t pc) {
         mcinst.clear();
         auto base = mem->getBase();
->>>>>>> 25de736c
 
         if (pc < base) {
             current = invalid_insn(location{0,1});
@@ -431,15 +403,6 @@
             auto off = static_cast<int>(mem->getExtent() - 1);
             current = invalid_insn(location{off,1});
         } else {
-<<<<<<< HEAD
-            if (debug_level > 0) {
-                std::cerr << "failed to decode insn at"
-                          << " pc " << pc
-                          << " offset " << off
-                          << " skipping " << size << " bytes\n";
-            }
-            current = invalid_insn(loc);
-=======
             uint64_t size = 0;
             auto status = dis->getInstruction
                 (mcinst, size, *mem, pc,
@@ -478,11 +441,10 @@
                               << " skipping " << loc.len << " bytes\n";
                 current = invalid_insn(loc);
             }
->>>>>>> 25de736c
-        }
-    } 
-#endif
-    
+        }
+    }
+#endif
+
     insn get_insn() const {
         return current;
     }
