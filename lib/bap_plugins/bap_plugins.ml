open Core_kernel
open Bap_bundle.Std
open Bap_future.Std
open Or_error.Monad_infix

<<<<<<< HEAD
module Units = Bap_plugins_config.Units
=======
module Filename = Caml.Filename
>>>>>>> 11818795

module Plugin = struct

  type 'a or_error = 'a Or_error.t

  let args = ref Sys.argv

  let argv () = !args

  type t = {
    path : string;
    name : string;
    bundle : bundle sexp_opaque;
    loaded : unit future sexp_opaque;
    finish : unit promise sexp_opaque;
  } [@@deriving fields, sexp_of]

  type system_event = [
    | `Opening  of string
    | `Loading of t
    | `Linking of string
    | `Loaded  of t
    | `Errored of string * Error.t
  ] [@@deriving sexp_of]


  let system_events,event = Stream.create ()
  let notify (value : system_event) = Signal.send event value

  let load = ref Dynlink.loadfile

  let setup_dynamic_loader loader =
    load := loader

  (* this function requires working Findlib infrastructure. *)
  let unit_of_package pkg =
    let preds = Findlib.recorded_predicates () in
    try
      Findlib.package_property preds pkg "archive" |>
      Filename.chop_extension
    with _ -> pkg  (* fails if the infrastructure is broken *)

  let init = lazy (Units.init ())

  let of_path path =
    try
      notify (`Opening path);
      let bundle = Bundle.of_uri (Uri.of_string path) in
      let name = Bundle.manifest bundle |> Manifest.name in
      let loaded,finish = Future.create () in
      {name; path; bundle; loaded; finish}
    with exn ->
      let err = Error.of_exn exn in
      notify (`Errored (path,err));
      raise exn

  let manifest p = Bundle.manifest p.bundle
  let name p = manifest p |> Manifest.name
  let desc p = manifest p |> Manifest.desc
  let tags p = manifest p |> Manifest.tags
  let cons p = manifest p |> Manifest.cons

  let find_library_exn name =
    let dir = Findlib.package_directory name in
    let nat = if Dynlink.is_native then "native" else "byte" in
    let pre = ["plugin"; nat ] in
    let cmx = Findlib.package_property pre name "archive" in
    let file = Dynlink.adapt_filename cmx in
    Findlib.resolve_path ~base:dir file

  let find_library name =
    try Some (find_library_exn name) with _ -> None

  let load_unit ?(don't_register=false) ~reason ~name pkg : unit or_error =
    let open Format in
    try
      notify (`Linking name);
      !load pkg;
      if not (don't_register)
      then Units.record name reason;
      Ok ()
    with
    | Dynlink.Error err ->
      Or_error.error_string (Dynlink.error_message err)
    | exn -> Or_error.of_exn exn


  let is_debugging () =
    try String.(Sys.getenv "BAP_DEBUG" <> "0") with Caml.Not_found -> false

  let do_if_not_debugging f x =
    if is_debugging () then () else f x

  (** [load_entry plugin name] loads a compilation unit with the
      specified [name] required by [plugin]. The compilation unit
      should not be already linked to the main program. The unit is
      looked in the plugin bundle first and, if not found, looked in the
      system using the [Findlib] library. If the [findlib]
      infrastructure is not available (and a unit wasn't found in
      the bundle) returns an error, otherwise returns unit.

      The loaded unit is recorded in the internal registry of units,
      linked into the host program (unless the `don't_register` option
      is set to [true]).

      We track compilation units by their names, where the name
      consists of the base name of library with the extension
      chopped. This is a slightly better granularity, than tracking
      only the library names, but still not the ideal. Ideally, this
      should be tracked by the language runtime.

      Note: we need to track loaded units in order to prevent the
      linking of the same compilation unit twice, as if that happens a
      memory of a unit is corrupted (the global roots are
      overwritten). This is a known bug/issue in the OCaml runtime
      that we need to workaround.
  *)
  let load_entry ?don't_register plugin name =
    let suffix = if Dynlink.is_native then ".cmxs" else ".cma" in
    let name = Filename.basename name in
    let dst = Filename.(temp_file name suffix) in
    let path = Uri.of_string (name ^ suffix) in
    let reason = `Requested_by plugin.name in
    Bundle.get_file ~name:dst plugin.bundle path |> function
    | Some uri ->
      let path = Uri.to_string uri in
      let result = load_unit ?don't_register ~reason ~name path in
      do_if_not_debugging Sys.remove path;
      result
    | None -> match find_library name with
      | Some lib ->
        let name = Filename.(basename name |> chop_extension) in
        load_unit ?don't_register ~reason ~name lib
      | None -> Or_error.error_string "dependency not found"

  let validate_unit _plugin main =
    match Units.lookup main with
    | None -> Ok ()
    | Some (`Provided_by name) when String.equal name main -> Ok ()
    | Some reason ->
      let with_whom = match reason with
        | `In_core -> "host program"
        | `Provided_by p -> "plugin " ^ p
        | `Requested_by p -> "library from plugin " ^ p in
      Or_error.errorf "a name %S clashes with a %s" main with_whom

  let validate_provided plugin mains =
    List.map mains ~f:(validate_unit plugin) |>
    Or_error.all_unit

  let load_entries plugin entries =
    List.fold entries ~init:(Ok ()) ~f:(fun so_far entry ->
        so_far >>= fun () ->
        match load_entry plugin entry with
        | Ok () -> Ok ()
        | Error err ->
          Or_error.errorf "Failed to load %s: %s" entry @@
          Error.to_string_hum err)

  let is_missing dep = Option.is_none (Units.lookup dep)

  let try_load (plugin : t) =
    if Future.is_decided plugin.loaded
    then Ok ()
    else
      let lazy () = init in
      notify (`Loading plugin);
      let m = manifest plugin in
      let mains = Manifest.provides m in
      validate_provided plugin mains >>= fun () ->
      let reqs = Manifest.requires m |> List.filter ~f:is_missing in
      let main = Manifest.main m in
      let old_bundle = main_bundle () in
      set_main_bundle (bundle plugin);
      load_entries plugin reqs >>= fun () ->
      load_entry ~don't_register:true plugin main >>| fun () ->
      Promise.fulfill plugin.finish ();
      notify (`Loaded plugin);
      set_main_bundle old_bundle;
      let reason = `Provided_by plugin.name in
      List.iter mains ~f:(fun unit -> Units.record unit reason)


  let with_argv argv f = match argv with
    | None -> f ()
    | Some argv ->
      let old = !args in
      args := argv;
      try
        let r = f () in
        args := old;
        r
      with
      | exn ->
        args := old;
        raise exn


  let do_load plugin =
    match try_load plugin with
    | Error err as result ->
      notify (`Errored (plugin.name,err));
      result
    | result -> result

  let load ?argv plugin =
    with_argv argv (fun () -> do_load plugin)

end

module Plugins = struct
  let paths_of_env () =
    try Sys.getenv "BAP_PLUGIN_PATH" |> String.split ~on:':'
    with Caml.Not_found -> []

  let path = Bap_plugins_config.plugindir

  let plugin_paths library =
    [library; paths_of_env (); [path]] |>
    List.concat |>
    List.filter ~f:Sys.file_exists |>
    List.filter ~f:Sys.is_directory

  let has_feature requested features =
    match requested with
    | None -> true
    | Some requested -> List.exists features ~f:(Set.mem requested)

  let meets_constraint provided requirements =
    List.for_all requirements ~f:(Set.mem provided)

  let is_selected ~provides ~env p =
    has_feature provides (Plugin.tags p) &&
    meets_constraint env (Plugin.cons p)


  let plugin_name = function
    | Ok p -> Plugin.name p
    | Error (name,_) -> name

  let collect ?env ?provides ?(library=[]) () =
    let (/) = Filename.concat in
    let strset = Set.of_list (module String) in
    let provides = Option.map provides ~f:strset in
    let env = strset (Option.value env ~default:[]) in
    plugin_paths library |>
    List.concat_map ~f:(fun dir ->
        Sys.readdir dir |> Array.to_list |>
        List.filter_map ~f:(fun file ->
            let file = dir / file in
            if not (Filename.check_suffix file ".plugin")
            then None
            else try
                let p = Plugin.of_path file in
                Option.some_if (is_selected ~provides ~env p) (Ok p)
              with exn -> Some (Error (file,Error.of_exn exn)))) |>
    List.sort ~compare:(fun x y ->
        String.compare (plugin_name x) (plugin_name y))


  let list ?env ?provides ?library () =
    collect ?env ?provides ?library () |> List.filter_map ~f:(function
        | Ok p -> Some p
        | Error _ -> None)

  let loaded,finished = Future.create ()

  let load ?argv ?env ?provides ?library ?(exclude=[]) () =
    if Future.is_decided loaded
    then []
    else begin
      Dynlink.allow_unsafe_modules true;
      let excluded = Set.of_list (module String) exclude in
      let r =
        collect ?env ?provides ?library () |>
        List.filter_map ~f:(function
            | Error err -> Some (Error err)
            | Ok p when Set.mem excluded (Plugin.name p) -> None
            | Ok p -> match Plugin.load ?argv p with
              | Ok () -> Some (Ok p)
              | Error err -> Some (Error (Plugin.path p, err))) in
      Promise.fulfill finished ();
      r
    end

  (* we will record all events from the plugin subsystem,
     and if a bad thing happens, we will dump the full history.
     We will clean the history once all plugins are loaded, to prevent
     a memory leak.  *)
  let setup_default_handler () =
    let events_backtrace = ref [] in
    Stream.observe Plugin.system_events (fun ev -> match ev with
        | `Errored (name,err) ->
          let backtrace = String.concat ~sep:"\n" @@
            List.map !events_backtrace ~f:(fun ev ->
                Format.asprintf "%a" Sexp.pp
                  (Plugin.sexp_of_system_event ev)) in
          Format.eprintf "An error has occurred while loading `%s': %a\n
                          Events backtrace:\n%s\n
                          Aborting program ...\n%!"
            name Error.pp err backtrace;
          exit 1
        | ev ->
          events_backtrace := ev :: !events_backtrace);
    Future.upon loaded (fun () -> events_backtrace := [])

  let run ?argv ?env ?provides ?(don't_setup_handlers=false) ?library ?exclude () =
    if not don't_setup_handlers
    then setup_default_handler ();
    load ?argv ?env ?provides ?library ?exclude () |> ignore

  let events = Plugin.system_events
  type event = Plugin.system_event [@@deriving sexp_of]

end

module Std = struct
  type plugin = Plugin.t
  module Plugin = Plugin
  module Plugins = Plugins
  let setup_dynamic_loader = Plugin.setup_dynamic_loader
  let list_loaded_units () = Units.list ()

end<|MERGE_RESOLUTION|>--- conflicted
+++ resolved
@@ -3,11 +3,8 @@
 open Bap_future.Std
 open Or_error.Monad_infix
 
-<<<<<<< HEAD
 module Units = Bap_plugins_config.Units
-=======
 module Filename = Caml.Filename
->>>>>>> 11818795
 
 module Plugin = struct
 
