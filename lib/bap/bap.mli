--- conflicted
+++ resolved
@@ -1092,7 +1092,6 @@
         applied on [t] will be signed *)
     val signed : t -> t
 
-
     (** [unsigned t] casts [t] to an unsigned type, so that any
         operations applied to it will interpret [t] as an unsigned word.*)
     val unsigned : t -> t
@@ -1105,12 +1104,6 @@
 
     (** [bitwidth bv] return a bit-width, i.e., the amount of bits *)
     val bitwidth : t -> int
-
-    (** value attributes  *)
-    val attrs : t -> dict
-
-    (** update value attributes  *)
-    val with_attrs : t -> dict -> t
 
     (** [extract bv ~hi ~lo] extracts a subvector from [bv], starting
         from bit [hi] and ending with [lo]. Bits are enumerated from
@@ -1280,6 +1273,7 @@
         [Width] exception if operands sizes mismatch.
     *)
     module Int_exn : Integer.S with type t = t
+    module Unsafe  : Bap_integer.S with type t = t
 
     (** Stable marshaling interface.  *)
     module Stable : sig
@@ -4112,83 +4106,8 @@
   (** [length] returns the length of the memory in bytes *)
   val length : t -> int
 
-<<<<<<< HEAD
   (** [contains mem addr] returns true if [mem] contains address [addr]  *)
   val contains : t -> addr -> bool
-=======
-    (** Tries over memory  *)
-    module Trie : sig
-      module Stable : sig
-        module V1 : sig
-          module R8  : Trie.S with type key = t
-          module R16 : Trie.S with type key = t
-          module R32 : Trie.S with type key = t
-          module R64 : Trie.S with type key = t
-        end
-        module V2 : sig
-          module R8  : Trie.S with type key = t
-          module R16 : Trie.S with type key = t
-          module R32 : Trie.S with type key = t
-          module R64 : Trie.S with type key = t
-        end
-
-      end
-      module R8  : Trie.S with type key = t
-      module R16 : Trie.S with type key = t
-      module R32 : Trie.S with type key = t
-      module R64 : Trie.S with type key = t
-    end
-  end
-
-  (** Table.
-
-      Tables are used to partition memory region into a set of
-      non-intersecting areas. Each area is assosiated with arbitrary
-      value of type ['a] bound to the type of the table.
-
-      All operations over tables are purely applicative, i.e. there is
-      no observable side-effects. Although, they employ some kind of
-      caching underneath the hood, so that they perform better if
-      they're  build once and used many times.
-
-      Tables can be also linked. For example, if you have two tables
-      mapping the same memory region to a different sets of values, you
-      can create a mapping from one set of values to another. See [link]
-      function for mode details. *)
-  module Table : sig
-    type 'a t = 'a table [@@deriving sexp_of]
-    type 'a hashable = 'a Hashtbl.Hashable.t
-
-    (** creates an empty table  *)
-    val empty : 'a t
-
-    (** creates a table containing one bindins  *)
-    val singleton : mem -> 'a -> 'a t
-
-    (** [add table mem v] returns a new table with added mapping from a
-        mem region [mem] to a data value [v] *)
-    val add : 'a t -> mem -> 'a -> 'a t Or_error.t
-
-    (** returns a new table with all mappings from the mem region
-        [mem] removed *)
-    val remove : 'a t -> mem -> 'a t
-
-    (** [change tab mem ~f] function [f] is applied to a set of all memory
-        regions that intersects with [mem]. If function [f] evaluates to
-        [`remap (new_mem,y)] then all memory regions that have had
-        intersections with [mem] will be removed from the new map and
-        memory region [new_mem] will be mapped to [y]. If [f] evaluates to
-        [`remove], then the regions will be removed, and nothing will be
-        added. If it evaluates to [`skip] then the table will be returned
-        unchanged.  Intersections are passed sorted in an ascending order.
-    *)
-    val change : 'a t -> mem -> f:((mem * 'a) seq -> [
-        | `rebind of mem * 'a         (** add new mapping instead  *)
-        | `update of ((mem * 'a) -> 'a) (** update all bindings      *)
-        | `remove                    (** remove all bindings      *)
-        | `ignore])                  (** don't touch anything     *)
-      -> 'a t
->>>>>>> 5e6af3c7
 
   (** [compare_with mem addr] compares memory with [addr]  *)
   val compare_with : t -> addr -> [
@@ -4259,9 +4178,23 @@
   *)
   val to_buffer : t -> Bigsubstring.t
 
-
   (** Tries over memory  *)
   module Trie : sig
+    module Stable : sig
+      module V1 : sig
+        module R8  : Trie.S with type key = t
+        module R16 : Trie.S with type key = t
+        module R32 : Trie.S with type key = t
+        module R64 : Trie.S with type key = t
+      end
+      module V2 : sig
+        module R8  : Trie.S with type key = t
+        module R16 : Trie.S with type key = t
+        module R32 : Trie.S with type key = t
+        module R64 : Trie.S with type key = t
+      end
+
+    end
     module R8  : Trie.S with type key = t
     module R16 : Trie.S with type key = t
     module R32 : Trie.S with type key = t
