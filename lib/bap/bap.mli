--- conflicted
+++ resolved
@@ -4750,19 +4750,15 @@
 
   (** {2 Internals}
 
-<<<<<<< HEAD
       Access to the low-level internals.
   *)
 
   (** [data image] returns image data. Usually it is a memory mapped
       input file, or it is whatever was passed to [of_[big]string]. *)
   val data : t -> Bigstring.t
-=======
-    (** [spec image] returns an image specification. *)
-    val spec : t -> Ogre.doc
->>>>>>> c82e04c4
-
-
+
+  (** [spec image] returns an image specification. *)
+  val spec : t -> Ogre.doc
 
   module Scheme : sig
     open Ogre.Type
@@ -4788,26 +4784,22 @@
     val symbol_chunk :
       (addr region, (addr -> addr -> addr -> 'a) -> 'a) Ogre.attribute
 
-<<<<<<< HEAD
     val named_region :
       (string region, (addr -> addr -> string -> 'a) -> 'a) Ogre.attribute
 
     val named_symbol :
       (addr * string, (addr -> string -> 'a) -> 'a) Ogre.attribute
-=======
-      val mapped : (int64 region, (addr -> addr -> addr -> 'a) -> 'a) Ogre.attribute
-
-      val reference :
-        (int64 * addr, (int64 -> addr -> 'a) -> 'a) Ogre.attribute
-
-      val external_reference :
-        (addr * string, (addr -> string -> 'a) -> 'a) Ogre.attribute
-
-      val base_address : (addr, (addr -> 'a) -> 'a) Ogre.attribute
-    end
->>>>>>> c82e04c4
 
     val mapped : (int64 region, (addr -> addr -> addr -> 'a) -> 'a) Ogre.attribute
+
+    val reference :
+      (int64 * addr, (int64 -> addr -> 'a) -> 'a) Ogre.attribute
+
+    val external_reference :
+      (addr * string, (addr -> string -> 'a) -> 'a) Ogre.attribute
+
+    val base_address : (addr, (addr -> 'a) -> 'a) Ogre.attribute
+
   end
 
 
@@ -7701,20 +7693,13 @@
     (** occurs everytime a symbol table is changed  *)
     val symtab : symtab stream
 
-<<<<<<< HEAD
     (** occurs every time a program term is changed during the
         project reconstruction process.   *)
     val program : program term stream
+
+    (** occurs once image spec is known *)
+    val spec : Ogre.Doc.t stream
   end
-=======
-      (** occurs every time a program term is changed during the
-          project reconstruction process.   *)
-      val program : program term stream
-
-      (** occurs once image spec is known *)
-      val spec : Ogre.Doc.t stream
-    end
->>>>>>> c82e04c4
 
 
   (** Input information.
