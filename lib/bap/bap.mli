(** BAP Standard Library  *)

open Core_kernel.Std
open Regular.Std
open Graphlib.Std
open Bap_future.Std

module Std : sig


  (** {2 Overview}


      {3 Layered Architecture}

      The BAP library has a layered architecture consisting of four
      layers. Although the layers are not really observable from outside
      of the library, they make it easier to learn the library, as
      they introduce new concepts sequentially. On top of this layers,
      the {{!section:project}Project} module is defined, that
      consolidates all information about target of an
      analysis. [Project] module may be viewed as an entry point to
      the library.

      {v
        +-----------------------------------------------------+
        | +--------+   +-----------------------------------+  |
        | |        |   |                                   |  |
        | |        |   |       Foundation Library          |  |
        | |        |   |                                   |  |
        | |        |   +-----------------------------------+  |
        | |   P    |                                          |
        | |        |   +-----------------------------------+  |
        | |   R    |   |                                   |  |
        | |        |   |          Memory Model             |  |
        | |   O    |   |                                   |  |
        | |        |   +-----------------------------------+  |
        | |   J    |                                          |
        | |        |   +-----------------------------------+  |
        | |   E    |   |                                   |  |
        | |        |   |           Disassembly             |  |
        | |   C    |   |                                   |  |
        | |        |   +-----------------------------------+  |
        | |   T    |                                          |
        | |        |   +-----------------------------------+  |
        | |        |   |                                   |  |
        | |        |   |        Semantic Analysis          |  |
        | |        |   |                                   |  |
        | +--------+   +-----------------------------------+  |
        +-----------------------------------------------------+
      v}


      The {{!bfl}Foundation library} defines {{!Bil}BAP Instruction
      language} data types, as well as other useful data structures,
      like {!Value}, {!Trie}, {!Vector}, etc. The
      {{!section:image}Memory model} layer is responsible for loading
      and parsing binary objects and representing them in a computer
      memory. It also defines a few useful data structures that are
      used extensively by later layers, e.g., {!Table} and
      {!Memmap}. The next layer performs
      {{!section:disasm}disassembly} and lifting to BIL. Finally, the
      {{!section:sema}semantic analysis} layer transforms a binary
      into an IR representation, that is suitable for writing
      analysis.

      {3 Plugin Architecture}

      The standard library tries to be as extensible as possible. We
      are aware, that there are not good solutions for some problems, so
      we don't want to force our way of doing things. In short, we're
      trying to provide mechanisms, not policies. We achive this by
      employing the dependency injection principle. By inversing the
      dependency we allow the library to depend on a user code. For
      example, a user code can teach the library how to disassemble
      the binary or even how to reconstruct the CFG. In fact, the
      library by itself doesn't contain the disassembler or lifter, or
      any architecture specific code. Everything is injected later by
      corresponding plugins.

      The library defines a fixed set of extension points. (Other
      libraries, that constitute the Platform and follow the same
      principle, can define their own extension points, so the
      following set is not complete):


      - loader - add new file formats (see {!Image.register_backend} or {!Project.Input});
      - target - add new architecture (see {!register_target});
      - disassembler - plug in a disassembler (see 'disasm.hpp' for c++ disassembler interface);
      - attributes - extend the attribute type ({!Value.Tag.register});
      - symbolizer - add names to functions (see {!Symbolizer});
      - rooter - find function starts (see {!Rooter});
      - brancher - resolve jump destinations (see {!Brancher})
      - reconstructor - CFG reconstruction algorithm (see
        {!Reconstructor});
      - analysis - write your own arbitrary analysis pass (see
        {!Project.register_pass})


      The {!Regular.Std} library, that forms a foundation for the BAP
      Standard Library, also follows the dependency injection
      principle, so every data type that implements regular interface,
      can be dynamically extended with:

      - pretty printing function;
      - serialization subroutines;
      - caching.

      {3 Writing the analysis}

      A common use case, is to write some analysis that will take the
      program in some representation and then either output result of
      analysis in a human or machine readable way, or transform the
      program, in a way that can be employed by other
      analysis. Following a naming convention of a more established
      community of compiler writers, we name such analysis a _pass_.

      The library itself doesn't run any analysis, it part of the job of a
      frontend to run it. In particular, the [bap] frontend, will run
      the analyses based on a command line specification. See [bap
      --help] for more information.

      We use {!Project} data structure to represent a program and all
      associated knowledge that we were capable to infer.  To learn
      how to use the project data structure continue to
      {!section:project}.
  *)

  (** {2:bfl Foundation Library}

      At this layer we define ({{!Bil}Binary Instruction language})
      and few other useful data structures:

      - {{!Arch}arch} - describes computer architecture;
      - {{!Size}size} - word and register sizes;
      - {{!Var}var}  - {{!Bil}BIL} variable;
      - {{!Type}typ} - {{!Bil}BIL} type system;
      - {{!Exp}exp}  - {{!Bil}BIL} expression sub-language;
      - {{!Stmt}stmt} - {{!Bil}BIL} statements;
      - {{!Bitvector}bitvector} - a bitvector data structure
        to represent immediate data, used usually by their aliases {!word} and {!addr};
      - {{!Value}value} - an extensible variant type;
      - {{!Dict}dict} - an extensible record;
      - {{!Vector}vector} - an array that can grow;
      - {{!Trie}Trie} - prefix trees;


      Most of the types implement the {{!Regular.Std.Regular.S}Regular}
      interface. This interface is very similar to Core's
      [Identifiable], and is supposed to represent a type that is as
      common as a built-in type. One should expect to find any
      function that is implemented for such types as [int], [string],
      [char], etc.  Namely, this interface includes:

      - comparison functions: ([<, >, <= , >= , compare, between, ...]);
      - each type defines a polymorphic [Map] with keys of type [t];
      - each type provides a [Set] with values of type [t];
      - hashtable is exposed via [Table] module;
      - hashset is available under [Hash_set] name
      - sexpable and binable interface;
      - [to_string], [str], [pp], [ppo], [pps] functions
      for pretty-printing.

      It is a convention, that for each type, there is a module with
      the same name that implements its interface. For example, type
      [exp] is a type abbreviation for [Exp.t], and module [Exp]
      contains all functions and types related to type [exp]. For
      example, to create a hashtable of statements, just type:

      [let table = Exp.Table.create ()]

      If a type is a variant type (i.e., it defines constructors) then
      for each constructor named [Name], there exists a corresponding
      function named [name] that will accept the same number of
      arguments as the arity of the constructor (also named a
      _functional constructor_). For example, a [Bil.Int] can be
      constructed with the [Bil.int] function that has type [word ->
      exp]. If a constructor has several arguments of the same type we
      usually disambiguate using labels, e.g., [Bil.Load of
      (exp,exp,endian,size)] has function {{!Bil.load}Bil.load} with
      type: [mem:exp -> addr:exp -> endian -> size -> exp]

      {3:value Value}

      {{!Value}Universal values} can be viewed as extensible variants on
      steroids. Not only they maybe extended, but they also can be
      serialized, compared with user-defined comparison function and
      even pretty printed.


      {3:dict Dict}

      Like {{!Value}value} is an extensible sum type, {{!Dict}dict}
      can be viewed as an extensible product type. Dict is a sequence
      of values of type {!value}, with {{!Value.Tag}tags} used as
      field names. Of course, fields are unique.

      {3:vector Vector}

      {!Vector} is an implementation of C++ STL like vectors with
      logarithmic push back.

      {3:tries Tries}

      The Foundation library also defines a prefix tree data structure
      that proves to be useful for binary analysis applications.
      {{!module:Trie}Trie}s in BAP is a functor that derives a
      polymorphic trie data structure for a given
      {{!modtype:Trie.Key}Key}.

      For convenience we support instantiating tries for most of
      our data structures. For example, {{!Bitvector}Word} has several
      {{!Bitvector.Trie}tries} inside.

      For the common string trie, there's {!Trie.String}.  *)

  (** {2:image Memory model}

      This layer is responsible for the representation of binaries. It
      provides interfaces for the memory objects:

      - {{!Memory}mem} - a contiguous array of bytes, indexed with
       absolute addresses;

      - {{!Table} 'a table} - a mapping from a memory regions to
       arbitrary data (no duplicates or intersections);

      - {{!Memmap}a memmap} - a mapping from memory region to
        arbitrary data with duplicates and intersections allowed, aka
        segment tree or interval map;

      - {{!Image}image} - represents a binary object with all its
       symbols, segments, sections and other meta information.

      The [Image] module uses the plugin system to load binary
      objects. In order to add new loader, one should implement the
      {{!Backend}Backend.t} loader function and register it with the
      {{!Image.register_backend}Image.register_backend} function. *)


  (** {2:disasm Disassembler}

      This layer defines interfaces for disassemblers. Two interfaces
      are provided:

      - {{!Disasm}Disasm} - a regular interface that hides all
       complexities, but may not always be very flexible.
      - {{!Disasm_expert}Disasm_expert} - an expert interface that
      provides access to a low-level representation. It is very
      flexible and fast, but harder to use.

      To disassemble files or data with the regular interface, use
      one of the following functions:

      - {!Disasm.of_mem} - to disassemble a region of memory;
      - {!Disasm.of_image} - to disassemble a loaded binary object;
      - {!Disasm.of_file} - to disassemble file.

      All these functions perform disassembly by recursive descent,
      reconstruct the control flow graph, and perform lifting.

      The result of disassembly is represented by the abstract value
      of type {{!Disasm}disasm}. Two main data structures that are
      used to represent disassembled program are:

      - {{!Insn}insn} - a machine instruction;
      - {{!Block}block} - a basic block, i.e., a linear sequence of
        instructions.

      The following figure shows the relationship between basic data
      structures of the disassembled program.

      {v
        +-----------------+
        | +-------------+ |
        | |   disasm    | |
        | +-------------+ |
        |        |        |
        |        | *      |
        | +-------------+ |
        | |    block    | |
        | +-------------+ |
        |        |        |
        |        | *      |
        | +-------------+ |
        | |     insn    | |
        | +-------------+ |
        |        |        |
        |        | *      |
        | +-------------+ |
        | |     stmt    | |
        | +-------------+ |
        +-----------------+
      v}


      A disassembled program is represented as a set of interconnected
      {{!Block}basic blocks}, called a whole program control flow
      graph (CFG) and it is indeed represented as a graph
      {!Graphs.Cfg}.  See {{!Graphlib.Std}graphlib} for more
      information on graphs.

      Each block is a container to a sequence of machine
      instructions. It is guaranteed that there's at least one
      instruction in the block, thus the {{!Block.leader}Block.leader}
      and {{!Block.terminator}Block.terminator} functions are total.

      Each {{!Insn}machine instruction} is represented by its
      [opcode], [name] and [array] of operands (these are machine and
      disassembler specific), a set of predicates (that approximates
      instruction semantics on a very high level), and a sequence of
      {{!Bil}BIL} statements that precisely define the semantics of
      the instruction.

      The expert interface exposes low level interface that provides
      facilities for building custom implementations of
      disassemblers. The interface to the disassembler backend is
      exposed via the {!Disasm_expert.Basic} module. New backends can
      be added by implementing the 'disasm.hpp' interface.

      Modules of type {{!CPU}CPU} provide a high level abstraction of
      the machine CPU and allow one to reason about the instruction
      semantics independently from the target platform. The module
      type {{!Target}Target} brings [CPU] and [ABI] together. To get
      an instance of this module, you can use the
      {{!target_of_arch}target_of_arch} function. Architecture
      specific implementations of the [Target] interface may (and
      usually do) provide more information, see corresponding support
      libraries for {!ARM} and {{!X86_cpu}x86} architectures.
  *)

  (** {2:sema Semantic Analysis}

      On the semantic level the disassembled program is lifted into
      the BAP Intermediate Representation (BIR). BIR is a
      semi-graphical representation of BIL (where BIL represents a
      program as Abstract Syntax Tree). The BIR provides mechanisms to
      express richer relationships between program terms and it also
      easier to use for most use cases, especially for data dependency
      analysis.


      The program in IR is build of terms. In fact the program itself
      is also a term. There're only 7 kinds of terms:

      - {{!Program}program} - the program in whole;
      - {{!Sub}sub} - subroutine;
      - {{!Arg}arg} - subroutine argument;
      - {{!Blk}blk} - basic block;
      - {{!Def}def} - definition of a variable;
      - {{!Phi}phi} - phi-node in the SSA form;
      - {{!Jmp}jmp} - a transfer of control.

      Unlike expressions and statements in BIL, IR's terms are {e
      concrete entities}.  Concrete entity is such entity that can
      change in time and space, as well as come in and out of
      existence.  Contrary, {e abstract entity} is eternal and
      unchangeable.  {e Identity} denotes the sameness of a concrete
      entity as it changes in time.  Abstract entities don't have an
      identity since they are immutable.  Program is built of concrete
      entities called terms.  Terms have {e attributes} that can
      change in time, without affecting the identity of a term.
      Attributes are abstract entities.  In each particular point of
      space and time a term is represented by a snapshot of all its
      attributes, colloquially called {e value}.  Functions that
      change the value of a term in fact return a new value with
      different set of attributes.  For example, [def] term has two
      attributes: left hand side (lhs), that associates definition
      with abstract variable, and right hand side (rhs) that
      associates [def] with an abstract expression. Suppose, that the
      definition was:

      {[
        # let d_1 = Def.create x Bil.(var y + var z);;
        val d_1 : Def.t = 00000001: x := y + z
      ]}

      To change the right hand side of a definition we use
      [Def.with_rhs] that returns the {e same} definition but with
      {e different} value:

      {[
        # let d_2 = Def.with_rhs d_1 Bil.(int Word.b1);;
        val d_2 : Def.t = 00000001: x := true
      ]}

      [d_1] and [d_2] is different values

      {[
        # Def.equal d_1 d_2;;
        - : bool = false
      ]}  of the same term {[
        # Term.same d_1 d_2;;
        - : bool = true
      ]}

      The identity of this terms is denoted by the term identifier
      ([tid]). In the textual representation term identifiers are
      printed as ordinal numbers.

      Terms, can contain other terms. But unlike BIL expressions or
      statements, this relation is not truly recursive, since the
      structure of program term is fixed: [arg], [phi], [def], [jmp]
      are leaf terms; [sub] can only contain [arg]'s or [blk]'s; [blk]
      consists of [phi], [def] and [jmp] sequences of terms, as
      pictured in the figure below.  Although, the term structure is
      closed to changes, you still can extend particular term with
      attributes, using [set_attr] and [get_attr] functions of the
      {{!Term}Term} module. This functions are using {{!Value}extensible
      variant} type to encode attributes.

      {v
        +--------------------------------------------------------+
        |                +-------------------+                   |
        |                |      program      |                   |
        |                +---------+---------+                   |
        |                          |*                            |
        |                +---------+---------+                   |
        |                |        sub        |                   |
        |                +---------+---------+                   |
        |                          |                             |
        |        +-----------------+---------------+             |
        |        |*                                |*            |
        |  +-----+-------+                 +-------+-------+     |
        |  |    arg      |                 |      blk      |     |
        |  +-------------+                 +-------+-------+     |
        |                                          |             |
        |           +---------------+--------------+             |
        |           |*              |*             | *           |
        |     +-----+-----+   +-----+-----+   +----+-----+       |
        |     |    phi    |   |    def    |   |   jmp    |       |
        |     +-----------+   +-----------+   +----------+       |
        +--------------------------------------------------------+
      v}

  *)

  (** {2:project Working with project}

      There're two general approaches to obtain a value of type
      {{!Project}project}:
      - create it manually using {!Project.create} function;
      - write a plugin to the [bap] frontend.

      Although the first approach is simplistic and gives you a full
      control, we still recommend to use the latter.

      To write a program analysis plugin (or pass in short) you need to
      implement a function with one of the following interfaces:

      - [project -> project] and register it with
        {{!Project.register_pass}register_pass};
      - [project -> unit] and register it with
         {{!Project.register_pass'}register_pass'};

      Once loaded from the [bap] frontend (see [bap --help]) this
      function will be invoked with a value of type
      {{!Project.t}project} that provides access to all information
      gathered from the input source. If the registered function
      returns a non [unit] type, then it can functionally update the
      project state, e.g., add annotations, discover new symbols,
      transform program representation, etc.

      {4 Example}

      The following plugin prints all sections in a file:

      {[
        open Core_kernel.Std
        open Bap.Std
        open Format

        let print_sections p =
          Project.memory p |> Memmap.to_sequence |> Seq.iter ~f:(fun (mem,x) ->
              Option.iter (Value.get Image.section x) ~f:(fun name ->
                  printf "Section: %s@.%a@." name Memory.pp mem))

        let () = Project.register_pass' print_sections
      ]}

      Note: this functionality is provided by the [print] plugin.

      {3 Passing information between passes}

      To pass data from one pass to another in a type safe manner, we
      use {{!Value}universal values}. Values can be attached to a
      particular memory region, IR terms, or put into the [storage]
      dictionary. For the first case we use the {{!Memmap}memmap} data
      structure.  It is an interval tree containing all the memory
      regions that are used during analysis. For the [storage] we use
      [Dict] data structure. Also, each program term, has its own
      dictionary.

      {3 Memory annotations}

      By default the memory is annotated with the following attributes:

      - {{!Image.section}section} -- for regions of memory that had a
      particular name in the original binary. For example, in ELF,
      sections have names that annotate a corresponding memory
      region. If project was created from memory object, then the
      overall memory will be marked as a ["bap.user"] section.

      - {{!Image.segment}segment} -- if the binary data was loaded
      from a binary format that contains segments, then the
      corresponding memory regions are be marked. Segments provide
      access to permission information.  *)


  (** {1:api BAP API}  *)



  (** Machine integer as a sequence of bits.  *)
  module Integer : sig


    (** The minimal interface of the machine integer.  *)
    module type Base = sig
      type t

      (** element neutral to the addition  *)
      val zero : t

      (** element neutral to the multiplication  *)
      val one  : t

      (** [succ n] successor of [n]  *)
      val succ : t -> t

      (** [pred n] is a predecessor of [n] *)
      val pred : t -> t

      (** [abs x] absolute value of [x] *)
      val abs  : t -> t

      (** [neg x] = [-x] *)
      val neg  : t -> t

      (** [add x y] is [x + y] *)
      val add     : t -> t -> t

      (** [sub x y] is [x - y] *)
      val sub     : t -> t -> t


      (** [mul x y] is [x * y]  *)
      val mul     : t -> t -> t

      (** [div x y] is [x / y]  *)
      val div     : t -> t -> t

      (** [modulo  x y] is [x mod y]  *)
      val modulo  : t -> t -> t

      (** [lnot x] is a logical negation of [x] (1-complement) *)
      val lnot    : t -> t
      (** [logand x y] is a conjunction of [x] and [y]  *)
      val logand  : t -> t -> t

      (** [logor x y] is a disjunction of [x] and [y]  *)
      val logor   : t -> t -> t

      (** [logxor x y] is exclusive or between [x] and [y]  *)
      val logxor  : t -> t -> t

      (** [lshift x y] shift [x] by [y] bits left *)
      val lshift  : t -> t -> t

      (** [rshift x y] shift [x] by [y] bits to the right  *)
      val rshift  : t -> t -> t

      (** [arshift x y] shift [x] by [y] bits to the right and fill with
          the sign bit.  *)
      val arshift : t -> t -> t
    end

    (** Signature for integral type.  *)
    module type S = sig
      type t

      include Base with type t := t

      (** {3 A common set of infix operators} *)

      (** [~-x = neg x]  *)
      val ( ~-)  : t -> t

      (** [x + y = add x y]  *)
      val ( + )  : t -> t -> t

      (** [x - y = sub x y]  *)
      val ( - )  : t -> t -> t

      (** [x * y = mul x y]  *)
      val ( * )  : t -> t -> t

      (** [x / y = div x y]  *)
      val ( / )  : t -> t -> t

      (** [x mod y = modulo x y]  *)
      val (mod)  : t -> t -> t

      (** [x land y = logand x y]  *)
      val (land) : t -> t -> t

      (** [x lor y = logor x y]  *)
      val (lor)  : t -> t -> t

      (** [lxor x y = logxor x y]  *)
      val (lxor) : t -> t -> t

      (** [x lsl y = lshift x y]  *)
      val (lsl)  : t -> t -> t

      (** [x lsr y] = rshift x y  *)
      val (lsr)  : t -> t -> t

      (** [x asr y = arshift x y]  *)
      val (asr)  : t -> t -> t
    end


    (** Derive {!S} from the minimal implementation.  *)
    module Make(T : Base) : S with type t = T.t
  end

  (** Monad is an interface, that is pervasives through many data
      types. Such types are called monadic. Monad interface is
      practical for both data (list, option, etc), and codata (Future,
      Lwt, Deferred, Lazy, Continuation). The interpretation of each
      monad interface is different for each data type. But in general
      monad interface consists of two functions:
        - [return : 'a -> 'a t]
        - [bind : 'a t -> ('a -> 'b t) -> 'b t].

      This is a minimal definition. Many functions can be inferred
      based on this interface, see [Monad.S] for the full list.


      [Option] monad, as well as [Or_error] and [Result] monads, is suitable
      for building control flow. They can be seen as a reification of
      exception. A chain of such monads link with the [bind] function,
      will break as soon as monadic zero value occurs.

      [Future], as well as [Lwt] or [Async], provides a safe access to
      codata, i.e., to a value that is defined somewhere outside of
      the main program, or to a value that is represented by an
      effectful computation, not by inductive data. [Lwt] and [Async]
      are also so called [IO] monads, that reifies side-effects,
      mostly [IO]. [State] monad is another example of reification of
      computation effect. The [State] monad is useful to build purely
      functional computation with side-effects. The side-effect, e.g.,
      writing to a memory cell, is reified into an OCaml value, and
      practically becomes a first class value, i.e., it can be stored,
      printed, etc.
  *)
  module Monad : sig
    module type Basic = Monad.Basic
    module type Basic2 = Monad.Basic2

    module type Infix = Monad.Infix
    module type Infix2 = Monad.Infix2

    module type S = Monad.S
    module type S2 = Monad.S2


    module Make(M : Basic) : S with type 'a t := 'a M.t
    module Make2(M : Basic2) : S2 with type ('a,'s) t := ('a,'s) M.t

    (** State monad.
        See {!modtype:State} for more info.
    *)
    module State : sig

      (** State monad interface.

          State monad is an interface to a computation that has a
          limited side effect. The side effect is defined by the
          following two functions:
          - [put s]  -- that will store value [s]
          - [get ()] -- that will extract the value.


          There're few functions derived on [get] and [put], like
          [gets], [update], [modify], but the minimal algebra is
          [put] and [set].


          The value of type [('a,'s) t] bears a computation that
          has an access to the state of type ['s], and evaluates
          to a value of type ['a]. It can be said, that ['s] reifies
          effect of computation of value ['a].

      *)
      module type S = sig

        (** [('a,'s) t] computation that evaluates to ['a] and state ['s] *)
        type ('a,'s) t

        (** ['a result] is a type that represents result of computation.*)
        type 'a result

        include Monad.S2 with type ('a,'s) t := ('a,'s) t

        (** [put s] creates a computation that has effect [s] and unit
            value.  This operation effectively updates the state by
            overriding the existent one with the new one. An imperative
            counterpart of this operation is a statement that performs
            side effect, e.g., {[put x]} is somewhat equivalent to
            {[let state = ref init
              let put x = state := x
            ]}

            except that [state] is not hidden in the language heap, but is
            reified into a value of type ['s].
        *)
        val put : 's -> (unit,'s) t

        (** [get ()] creates a computation that evalates to a value,
            that holds the state. This operation extracts the state, and
            gives an access for it. The [get ()] is somewhat equivalent
            to the imperative operator [(!)], i.e.,
            {[
              let state = ref init
              let get () = !state
            ]} *)
        val get : unit -> ('s,'s) t

        (** [gets f] is a computation whose value is [f state]) *)
        val gets : ('s -> 'r) -> ('r,'s) t
        (** [update f] is [get () >>= fun s -> put (f s)]  *)
        val update : ('s -> 's) -> (unit,'s) t

        (** [modify c f] is a computation with state [f], where
            [s] is [c >>= get ()], i.e., an effect of computation [c].*)
        val modify : ('a,'s) t -> ('s -> 's) -> ('a,'s) t


        (** Running state computations.  *)

        (** [run c init] runs computation [c] with initial state
            [init]. Result contains a pair of the computation result
            and total effect.  *)
        val run : ('a,'s) t -> 's -> ('a * 's) result

        (** [eval c init] contains a value computed by computation [c]
            under initial state [init].   *)
        val eval : ('a,'s) t -> 's -> 'a result

        (** [exec c init] contains an final effect produced by a
            computation [c] under initial state [init].  *)
        val exec : ('a,'s) t -> 's -> 's result
      end

      include S with type 'a result = 'a
    end


    (** Monad transformers.

        [module IO = Monad.T.Inner(Outer)] is a monad
        [Inner] wrapped into monad [Outer]. For example, monad
        [module OLwt = Monad.T.Option(Lwt)] will
        allow to work with optional values in the [Lwt] IO monad,
        e.g.,

        {[
          open OLwt
          let require p = if p then return (Some ()) else return None
          let authenticate user passwd =
            read_credentials >>= fun (u,p) ->
            require (user = u) >>= fun () ->
            require (passwd = p)
        ]}


        Not all monands are transformable into anothers. For example,
        in general it is not possible to wrap IO monad into other monad
        (but it is possible to in the opposite direction). State monad
        here is a special case, although it is very similiar to the IO
        monad it still can be wrapped into some other monad. However,
        this wrapping is more like intersection, as the returned monad
        actually behaves like an intersection of the outer and inner
        monad.
    *)
    module T : sig

      (** Option Monad Transformer  *)
      module Option : sig
        module Make (M : S ) : S  with type 'a t = 'a option M.t
        module Make2(M : S2) : S2 with type ('a,'b) t = ('a option,'b) M.t
      end

      (** Or_error Monad Transformer  *)
      module Or_error : sig
        module Make (M : S ) : S  with type 'a t = 'a Or_error.t M.t
        module Make2(M : S2) : S2 with type ('a,'b) t = ('a Or_error.t,'b) M.t
      end

      (** Result Monad Transformer.

          We do not provide [Make2] because its result would be a
          non-existent [Monad.S3].*)
      module Result : sig
        module Make(M : S) : S2 with type ('a,'e) t = ('a,'e) Result.t M.t
      end

      (** Result Monad Transformer.

          [module STM = Monad.T.State.Make(M)] is not a monad [M], but a
          state monad which build computations that are interleaved
          with computations of monad [M]. For example, let's take
          the [Future] as the outer monad:

          [module STF = Monad.T.State.Make(Future)] will build a
          computation that can access values that are defined in the
          future, as a consequence, [STF.run] result will be a value that
          would be defined in the future. The computation built with
          [STF] monad will not try to access any future values until [run] is
          called. Once it is called, each step of the computation will
          first wait until the future occurs (i.e., future value is
          defined) and then perform update of the state.

          As an another example, given some [IO] monad, a computation
          built with [monad STIO = Monad.T.State.Make(IO)] will not
          perform any I/O until it is actually ran or evaluated. And
          the result of the run would be [('a,'s) IO.t], that actually
          may not perform actual IO (i.e., system calls) until it is
          run (this, of course, depends on the implementation of IO,
          as [Core.Async] will not perform any operations until the
          scheduler is run, but [Lwt] will trigger the I/O and defer
          until it is finished).

          Note: We do not provide [Make2] because its result would be a
          module of non-existent [Monad.S3] type.
      *)
      module State : sig
        module Make(M : S) : State.S with type 'a result = 'a M.t
      end
    end
  end

  (** Lazy sequence  *)
  module Seq : module type of Seq
    with type 'a t = 'a Sequence.t
  (** type abbreviation for ['a Sequence.t]  *)
  type 'a seq = 'a Seq.t [@@deriving bin_io, compare, sexp]



  (** Constructs a trie  *)
  module Trie : sig
    (** Key requirements.
        Key is a sequence of tokens of the specified length.
        It is better to use contiguous data structures, like
        arrays as keys, otherwise you can end up with a slow
        implementation (i.e., don't use lists or sequences as
        keys, use strings, bitstrings, arrays, etc). *)
    module type Key = sig
      (** the type of key  *)
      type t

      (** type of token must implement bin_prot, be comparable and
          sexpable *)
      type token [@@deriving bin_io, compare, sexp]

      (** [length key] return the amount of tokens in a [key]  *)
      val length : t -> int

      (** [nth_token key n] the [n]'th token of key. Should be O(1) *)
      val nth_token : t -> int -> token

      (** [hash_token tok] efficient hash function for the [token] type.
          If nothing efficient came to mind, just use [Hashtbl.hash]. *)
      val token_hash : token -> int
    end


    (** Prefix trie interface.

        Trie is a mutable table, that can be seen as a specialized
        form of a hash table.

        Use [Trie.Make] functor to create modules, implementing this
        signature.  Also look at already predefined modules, like
        [String] (see below), [Bitvector.Trie], [Bil.Trie],
        [Insn.Trie], etc.

    *)
    module type S = sig
      (** trie can store arbitrary data  *)
      type 'a t [@@deriving bin_io, sexp]

      (** a key type that is used to lookup data  *)
      type key

      (** [create ()] creates new empty trie  *)
      val create : unit -> 'a t

      (** [add trie ~key ~data] adds [data] associated with [key], if
          [trie] already has some data associated with the [key], then
          it will be overwritten *)
      val add : 'a t -> key:key -> data:'a -> unit

      (** [change trie key f] if trie has [data] associated with [key] then
          [f] will be called with [Some data], otherwise it will be called
          with [None]. If [f] returns [None] then there will be no data
          associated with [key], if [f] returns [Some thing], then [thing]
          will be bound to [key] *)
      val change : 'a t -> key -> ('a option -> 'a option) -> unit

      (** [find trie key] finds data associated with [key]  *)
      val find : 'a t -> key -> 'a option

      (** [walk trie key ~init ~f] walks down the tree starting from the
          root and ending with the last token of the key. Function [f]
          is fold over values associated with all substrings of the key,
          starting from a zero substring. *)
      val walk : 'a t -> key -> init:'b -> f:('b -> 'a option -> 'b) -> 'b

      (** [remove trie key] removes value bound with [key] if any.  *)
      val remove : 'a t -> key -> unit

      (** [longest_match trie k] find the value associated with a
          longest substring of a key [k]. Returns a pair - a length of
          matched key and data, associated with that key. *)
      val longest_match : 'a t -> key -> (int * 'a) option

      (** [length trie] returns the amount of entries in the [trie]  *)
      val length : 'a t -> int

      (** [pp pp_val] creates a printer for a given value printer
          [pp_val]. Example:

          [let int_trie = String.Trie.pp pp_int]

          will create a printer for a [String.Trie] that is populated by
          integers.  *)
      val pp : 'a printer -> 'a t printer
    end


    (** Create a trie for a given [Key]  *)
    module Make(Key : Key) : S with type key = Key.t

    (** Minimum required interface for a token data type  *)
    module type Token = sig
      type t  [@@deriving bin_io, compare, sexp]
      val hash : t -> int
    end

    (** Prefix and suffix tries for specified token types.  *)
    module Array : sig
      module Prefix(Tok : Token) : S with type key = Tok.t array
      module Suffix(Tok : Token) : S with type key = Tok.t array
    end

    (** Predefined prefix and suffix string tries.    *)
    module String : sig
      module Prefix : S with type key = string
      module Suffix : S with type key = string
    end
  end

  (** Type to represent machine word  *)
  type word [@@deriving bin_io, compare, sexp]

  (** A synonym for [word], that should be used for words
      that are addresses  *)
  type addr = word [@@deriving bin_io, compare, sexp]

  (** Type safe operand and register sizes.  *)
  module Size : sig
    (** Defines possible sizes for operations operands  *)
    type all = [
      | `r8
      | `r16
      | `r32
      | `r64
      | `r128
      | `r256
    ] [@@deriving variants]

    type 'a p = 'a constraint 'a = [< all]
      [@@deriving bin_io, compare, sexp]

    type t = all p
<<<<<<< HEAD

=======
    [@@deriving bin_io, compare, sexp]
>>>>>>> 0bb2580b

    (** {3 Lifting from int} *)

    (** [of_int n] return [Ok `rn] if [`rn] exists, [Error]
        otherwise.  *)
    val of_int : int -> t Or_error.t

    (** [of_int_exn n] the same as [of_int], but raises exception
        instead of returning [Error] *)
    val of_int_exn : int -> t

    (** [of_int_opt n] the same as [of_int] but uses [option] type
        instead of [Or_error.t] *)
    val of_int_opt : int -> t option

    (** [addr_of_int n] return [Ok `rn] if [`rn] exists, [Error]
        otherwise.  *)
    val addr_of_int : int -> [ `r32 | `r64 ] Or_error.t

    (** [addr_of_int_exn n] the same as [addr_of_int], but raises exception
        instead of returning [Error] *)
    val addr_of_int_exn : int -> [ `r32 | `r64 ]

    (** [addr_of_int_opt n] the same as [addr_of_int] but uses [option] type
        instead of [Or_error.t] *)
    val addr_of_int_opt : int -> [ `r32 | `r64 ] option

    val addr_of_word_size : Word_size.t -> [ `r32 | `r64 ]

    val word_of_addr_size : [ `r32 | `r64 ] -> Word_size.t

    val to_addr_size : t -> [ `r32 | `r64 ] Or_error.t

    (** [in_bits size] returns size in bits. *)
    val in_bits  : 'a p -> int

    (** [in_bytes sz] returns size in bytes  *)
    val in_bytes : 'a p -> int

    include Regular.S with type t := t
  end

  (** size of operand  *)
  type size = Size.t
  [@@deriving bin_io, compare, sexp]

  (** size of address  *)
  type addr_size = [ `r32 | `r64 ] Size.p
  [@@deriving bin_io, compare, sexp]



  (** Bitvector -- a type for representing binary values.

      {2 Overview }

      A numeric value with a 2-complement binary representation. It is
      good for representing addresses, offsets and other numeric values.

      Each value is attributed by a its bit-width. All arithmetic
      operations over values are done modulo their widths. It is an
      error to apply arithmetic operation to values with different
      widths. Default implementations will raise a [Width] exception,
      however there exists a family of modules that provide arithmetic
      operations lifted to an [Or_error.t] monad. It is suggested to use
      them, if you know what kind of operands you're expecting.


      {2 Clarifications endianness and bit-ordering }

      Bitvector should be considered as an number with an arbitrary
      width. That means, that as with all numbers it is subject to
      endianness. When we iterate over bitvector using some container
      interface we always start from the byte with the lower
      address. Depending on endianness it will be either least
      significant bytes (little-endian), or most significant
      (big-endian). Sometimes id does matter, sometimes it doesn't. In a
      latter case you can just use a default native-endian
      interface. But in a former case, please consider using explicit
      modules, either [Bytes_LE] or [Bytes_BE], even if you know that
      your system is [LE]. Things change.

      Bits are always numbered from right to left, with least
      significant bit having a zero index, and most significant having
      index equal to [width - 1]. That means, they're endianness
      agnostic.

      {2 Clarification on size-morphism }

      Size-monomorphic operations (as opposed to size-polymorphic
      comparison) doesn't allow to compare two operands with different
      sizes, and either raise exception or return [Error]. If we would
      have type safe interface, with type [t] defined as [type 'a t],
      where ['a] stands for size, then size-monomorphic operations will
      have type ['a t -> 'a t -> _], and size-polymorphic ['a t -> 'b t -> _].

      By default, size-polymorphic comparison is used (for rationale of
      this decision look at the implementation of a hash function). To
      understand the ordering relation one can think that a lexical
      ordering is specified on a tuple [(x,n)], where [x] is the number
      and [n] is the size. For example, the following sequence is in an
      ascending order:

      {[ 0x0:1, 0x0:32, 0x0:64, 0x1:1, 0x1:32, 0xD:4, 0xDEADBEEF:32]}.

      A size-monomorphic interfaced is exposed in a [Mono] submodule. So
      if you want a monomorphic map, then just use [Mono.Map] module.
      Note, [Mono] submodule doesn't provide [Table], since we cannot
      guarantee that all keys in a hash-table have equal size.

      {2 Clarification on signs}

      By default all numbers represented by a bitvector are considered
      unsigned. This includes comparisons, e.g., [of_int (-1) ~width:32]
      is greater than zero. If you need to perform signed operation, you
      can use [signed] operator to temporary cast your value to signed.
      We use temporary to emphasize that, the signedness property won't
      propagate to the result of the operation, e.g. result of the
      following expression: [Int_exn.(signed x / y)] will not be signed.

      If any operand of a binary operation is signed, then a signed
      version of an operation is used.

      Remember to use explicit casts, whenever you really need a signed
      representation. Examples:
      {[
        let x = of_int ~-6 ~width:8
        let y = to_int x          (* y = 250 *)
        let z = to_int (signed x) (* z = ~-6 *)
        let zero = of_int 0 ~width:8
        let p = x < zero          (* p = false *)
        let q = signed x < zero   (* p = true *)
      ]}

      {2:bv_string Clarification on string representation }

      As a part of [Identifiable] interface bitvector provides a pair of
      complement functions: [to_string] and [of_string], that provides
      facilities to store bitvector as a human readable string, and to
      restore it from string. The format of the representation is the
      following (in EBNF):
      {[
        repr  = [sign], base, digit, {digit}, ":", size | true | false;
        sign  = "+" | "-";
        base  = "0x" | "0b" | "0o";
        size  = dec, {dec};
        digit = dec | oct | hex;
        dec   = ?decimal digit?;
        oct   = ?octal digit?;
        hex   = ?hexadecimal digit?;
      ]}

      Examples:
      [0x5D:32, 0b0101:16, 5:64, +5:8, +0x5D:16, true, false.].

      Form [false] is a shortcut for [0:1], as well as [true] is [1:1].

      If [base] is omitted base-10 is assumed. The output format is
      lways ["0x", hex, {hex}] in an unsigned form. *)
  module Bitvector : sig

    (** [word] is an abbreviation to [Bitvector.t]  *)
    type t = word

    (** {2 Common Interfaces}

        Bitvector is a value, first of all, so it supports a common set of
        a value interface: it can be stored, compared, it can be a key in
        a dictionary, etc. Moreover, being a number it can be compared
        with zero and applied to a common set of integer operations.
    *)

    (** Bitvector implements a common set of operations that are
        expected from integral values.  *)
    include Regular.S with type t := t
    include Integer.S with type t := t

    (** A comparable interface with size-monomorphic comparison. *)
    module Mono : Comparable with type t := t

    (** Specifies the order of bytes in a word. *)
    type endian =
      | LittleEndian (** least significant byte comes first  *)
      | BigEndian    (** most  significant byte comes first  *)
    [@@deriving bin_io, compare, sexp]

    (** {2 Constructors} *)

    (** [of_string s] parses a bitvector from a string representation
    defined in section {!bv_string}.    *)
    val of_string : string -> t

    (** [of_bool x] is a bitvector with length [1] and value [b0] if
        [x] is false and [b1] otherwise.  *)
    val of_bool  : bool -> t

    (** [of_int ~width n] creates a bitvector of the specified
        bit-[width] with the value equal to [n]. If bits of the [n]
        that doesn't fit into [width] are ignored. *)
    val of_int   : width:int -> int -> t

    (** [of_int32 ?width n] creates a bitvector of the specified
        bit-[width] with the value equal to [n]. If bits of the [n]
        that doesn't fit into [width] are ignored. Parameter [width]
        defaults to [32]. *)
    val of_int32 : ?width:int -> int32 -> t

    (** [of_int32 ?width n] creates a bitvector of the specified
        bit-[width] with the value equal to [n]. If bits of the [n]
        that doesn't fit into [width] are ignored. Parameter [width]
        defaults to [32]. *)
    val of_int64 : ?width:int -> int64 -> t

    (** {2 Some predefined constant constructors }  *)

    (** [b0 = of_bool false] is a zero bit  *)
    val b0 : t

    (** [b1 = of_bool true] is a one bit  *)
    val b1 : t

    (** {2 Helpful shortcuts }  *)

    (** [one width] number one with a specified [width], is a shortcut for
        [of_int 1 ~width]*)
    val one: int -> t

    (** [zero width] zero with a specified [width], is a shortcut for
        [of_int 0 ~width]*)
    val zero: int -> t

    (** [ones width] is a number with a specified [width], and all bits
        set to 1. It is a shortcut for [lnot (zero width)]*)
    val ones : int -> t

    (** [of_binary ?width endian num] creates a bitvector from a string
        interpreted as a sequence of bytes in a specified order.

        The result is always positive. [num] argument is not shared.
        [width] defaults to [String.length num]
    *)
    val of_binary : ?width:int -> endian -> string -> t

    (** {2 Conversions to built-in integers }  *)


    (** [to_int x] projects [x] in to OCaml [int].  *)
    val to_int   : t -> int   Or_error.t

    (** [to_int32 x] projects [x] in to [int32]  *)
    val to_int32 : t -> int32 Or_error.t

    (** [to_int64 x] projects [x] in to [int64]  *)
    val to_int64 : t -> int64 Or_error.t

    (** [string_of_value ?hex x] returns a textual representation of
        [x] value. If [hex] is true (defaul), then it is in
        hexadecimal format without a leading (0x). Otherwise the
        decimal format is used. *)
    val string_of_value : ?hex:bool -> t -> string

    (** [signed t] casts t to a signed type, so that any operations
        applied on [t] will be signed *)
    val signed : t -> t

    (** [is_zero bv] is true iff all bits are set to zero. *)
    val is_zero : t -> bool

    (** [is_ones bv] is true if the least significant bit is equal to one  *)
    val is_one : t -> bool

    (** [bitwidth bv] return a bit-width, i.e., the amount of bits *)
    val bitwidth : t -> int

    (** [extract bv ~hi ~lo] extracts a subvector from [bv], starting
        from bit [hi] and ending with [lo]. Bits are enumerated from
        right to left (from least significant to most), starting from
        zero. [hi] maybe greater then [size].

        [hi] defaults to [width bv - 1]
        [lo] defaults to [0].

        Example:

        [extract (of_int 17 ~width:8) ~hi:4 ~lo:3]
        will result in a two bit vector consisting of the forth and
        third bits, i.e., equal to a number [2].

        [lo] and [hi] should be non-negative numbers. [lo] must be less
        then a [width bv] and [hi >= lo]. *)
    val extract : ?hi:int -> ?lo:int -> t -> t Or_error.t

    (** [extract_exn bv ~hi ~lo] is the same as [extract], but will raise
        an exception on error.  *)
    val extract_exn : ?hi:int -> ?lo:int -> t -> t

    (** [concat b1 b2] concatenates two bitvectors  *)
    val concat : t -> t -> t

    (** [b1 @. b2] is [concat b1 b2] *)
    val (@.): t -> t -> t

    (** [succ n] returns next value after [n]. It is not guaranteed that
        [signed (succ n) > signed n]*)
    val succ : t -> t

    (** [pred n] returns a value preceding [n].  *)
    val pred : t -> t

    (** [nsucc m n] is [Fn.apply_n_times ~n succ m], but more
        efficient.  *)
    val nsucc : t -> int -> t

    (** [npred m n] is [Fn.apply_n_times ~n pred addr], but more
        efficient.  *)
    val npred : t -> int -> t

    (** [a ++ n] is [nsucc a n]  *)
    val (++) : t -> int -> t

    (** [a -- n] is [npred a n]  *)
    val (--) : t -> int -> t

    (** {2 Iteration over bitvector components }  *)

    (** [enum_bytes x order] returns a sequence of bytes of [x] in a
        specified [order].  Each byte is represented as a [bitvector]
        itself. *)
    val enum_bytes : t -> endian ->    t seq

    (** [enum_bytes x order] returns bytes of [x] in a specified [order],
        with bytes represented by [char] type *)
    val enum_chars : t -> endian -> char seq

    (** [enum_bits x order] returns bits of [x] in a specified [order].
        [order] defines only the ordering of words in a bitvector, bits
        will always be in MSB first order. The length of the sequence
        is always a power of [8].  *)
    val enum_bits  : t -> endian -> bool seq


    (** {3 Comparison with zero}

        Note, we're not including [With_zero] interface, since
        it refers to the `Sign` module, that is available only
        in core_kernel >= 113.33.00.
    *)

    (** [validate_positive] validates that a value is positive.  *)
    val validate_positive     : t Validate.check

    (** [validate_non_negative] validates that a value is non negative.  *)
    val validate_non_negative : t Validate.check

    (** [validate_negative] validates that a value is negative.  *)
    val validate_negative     : t Validate.check

    (** [validate_non_positive] validates that a value is not positive.  *)
    val validate_non_positive : t Validate.check

    (** [is_positive x] is true if [x] is greater than zero. Always
        true if [x] is unsigned. *)
    val is_positive     : t -> bool

    (** [is_non_negative x] is true if [x] is greater than or equal to
        zero. Tautology if [x] is unsigned. *)
    val is_non_negative : t -> bool

    (** [is_negative x] is true if [x] is strictly less than zero. It
        is a contradiction if [x] is not signed.  *)
    val is_negative     : t -> bool


    (** [is_non_positive x] is true if [x] is less than zero. It is a
        contradiction if [x] is not signed.  *)
    val is_non_positive : t -> bool


    (** {2 Arithmetic raised into [Or_error] monad }

        All binary integer operations are only well defined on operands
        with equal sizes.

        Module [Int] provides a set of integer operations that do not
        raise exceptions, but return values raised to an Or_error
        monad.

        Example:

        [Z.(i16 v1 + i16 v2 / int 16 v3)],

        or just:

        [Z.(!$v1 + !$v2 / !$v3)]. *)
    module Int_err : sig


      (** [!$v] lifts [v] to an Or_error monad. It is, essentially, the
          same as [Ok v] *)
      val (!$): t -> t Or_error.t

      (** The following lifter will check that their operand has a
          corresponding width. *)

      (** [i1 x] is [Ok x] iff [bitwidth x = 1]  *)
      val i1 :  t -> t Or_error.t

      (** [i4 x] is [Ok x] iff [bitwidth x = 4]  *)
      val i4 :  t -> t Or_error.t

      (** [i8 x] is [Ok x] iff [bitwidth x = 8]  *)
      val i8 :  t -> t Or_error.t

      (** [i16 x] is [Ok x] iff [bitwidth x = 16]  *)
      val i16 : t -> t Or_error.t

      (** [i32 x] is [Ok x] iff [bitwidth x = 32]  *)
      val i32 : t -> t Or_error.t

      (** [i64 x] is [Ok x] iff [bitwidth x = 64]  *)
      val i64 : t -> t Or_error.t

      (** [int w v] will be [Ok] if [v] has width [w] *)
      val int : int -> t -> t Or_error.t

      (** [of_word_size w] creates a lifter for a specified word size
          [w], i.e. either [i64] or [i32]  *)
      val of_word_size : Word_size.t -> t -> t Or_error.t

      include Integer.S with type t = t Or_error.t
      include Monad.Infix with type 'a t := 'a Or_error.t
    end

    (** Arithmetic that raises exceptions.

        This module exposes a common integer interface with
        operations not lifted into [Or_error] monad, but raising
        [Width] exception if operands sizes mismatch.
    *)
    module Int_exn : Integer.S with type t = t

    (** Prefix trees for bitvectors.

        Bitvector comes with 4 predefined prefix trees:

        - [Trie.Big.Bits] - big endian prefix tree, where each
        token is a bit, and bitvector is tokenized from msb to lsb.

        - [Trie.Big.Byte] - big endian prefix tree, where each token
        is a byte, and bitvector is tokenized from most significant
        byte to less significant

        - [Trie.Little.Bits] - is a little endian bit tree.

        - [Trie.Little.Byte] - is a little endian byte tree. *)
    module Trie : sig
      module Big : sig
        module Bits  : Trie.S  with type key = t
        module Bytes : Trie.S with type key = t
      end
      module Little : sig
        module Bits  : Trie.S with type key = t
        module Bytes : Trie.S with type key = t
      end
    end
  end

  (** Expose [endian] constructors to [Bap.Std] namespace  *)
  type endian = Bitvector.endian =
      LittleEndian | BigEndian
  [@@deriving sexp, bin_io, compare]

  (** Shortcut for bitvectors that represent words  *)
  module Word : module type of Bitvector
    with type t = word
     and type endian = endian
     and type comparator_witness = Bitvector.comparator_witness

  (** Shortcut for bitvectors that represent addresses  *)
  module Addr : sig
    include module type of Bitvector
    with type t = addr
     and type endian = endian
     and type comparator_witness = Bitvector.comparator_witness

    (** [memref ?disp ?index ?scale base] mimics a memory reference syntax
        in gas assembler,   [dis(base,index,scale)]
        assembler operation. It returns address at
        [base + index * scale + dis].

        @param disp stands for displacement and defaults to [0]
        @param index defaults for [0]
        @param scale defaults to [`r8]

        All operations are taken modulo {% $2^n$ %},
        where [n = bitwidth base]. *)
    val memref : ?disp:int -> ?index:int -> ?scale:size -> addr -> addr
  end

  (** The type of a BIL expression.

      Each BIL expression is either an immediate value of a given
      width, or a chunk of memory of a give size. The following
      predefined constructors are brought to the scope:

      - {{!bool_t}bool_t};
      - {{!reg8_t}reg8_t};
      - {{!reg16_t}reg16_t};
      - {{!reg32_t}reg32_t};
      - {{!reg64_t}reg64_t};
      - {{!reg128_t}reg128_t};
      - {{!reg256_t}reg256_t};
      - {{!mem32_t}mem32_t};
      - {{!mem64_t}mem64_t}.
  *)
  module Type : sig
    (** type is either an immediate value of memory reference *)
    type t =
      | Imm of int
      (** [Imm n] - n-bit immediate   *)
      | Mem of addr_size * size
      (** [Mem (a,t)] memory with a specifed addr_size *)
    [@@deriving variants]

    (** BIL type is regular  *)
    include Regular.S with type t := t
  end

  (** short abbreviation for a type  *)
  type typ = Type.t
  [@@deriving bin_io, compare, sexp]

  val bool_t  : typ             (** one bit             *)
  val reg8_t  : typ             (** 8-bit width value   *)
  val reg16_t : typ             (** 16-bit width value  *)
  val reg32_t : typ             (** 32-bit width value  *)
  val reg64_t : typ             (** 64-bit width value  *)
  val reg128_t: typ             (** 128-bit width value *)
  val reg256_t: typ             (** 256-bit width value *)

  (** [mem32_t size] creates a type for memory with [32]-bit addresses
      and elements of size [size].  *)
  val mem32_t : size -> typ

  (** [mem64_t size] creates a type for memory with [64]-bit addresses
      and elements of size [size].  *)
  val mem64_t : size -> typ

  (** bil variable   *)
  type var
  [@@deriving bin_io, compare, sexp]

  (** BIL variable.

      BIL variables are regular values. Variables can have
      indices. Usually the index is used to represent the same
      variable but at different time or space (control flow path).
      This is particulary useful for representing variables in SSA
      form.

      By default, comparison functions takes indices into account. In
      order to compare two variables regardless their index use [same]
      function, or compare with [base x].

      A variable can represent a physical register or be just a virtual
      variable.

      {2 Printing}

      A default pretty printer doesn't print zero indices.
  *)
  module Var : sig

    type t = var

    (** implements [Regular] interface  *)
    include Regular.S with type t := t

    (** [create ?register ?fresh name typ] creates a variable with
        a given [name] and [typ]e.

        A newly created variable has version equal to 0.

        If [fresh] is [true] (defaults to [false]), then a unique salt
        is mixed to the name of variable, making it unique.

        If [is_virtual] is [true] (defaults to [false]), then a
        variable is virtual, i.e., it doesn't correspond to some
        physical register or memory location and was added to a program
        artificially.
    *)
    val create : ?is_virtual:bool -> ?fresh:bool -> string -> typ -> t

    (** [name var] returns a name assosiated with variable  *)
    val name : t -> string

    (** [typ var] returns a type assosiated with variable  *)
    val typ : t -> typ

    (** [is_physical v] is [true] if a variable [v] represents a
        physical register or memory location.  *)
    val is_physical : t -> bool


    (** [is_virtual v] is [true] if [v] is not physical  *)
    val is_virtual : t -> bool

    (** [ var ver] returns a variable, that is identical to
        [var], but with version equal to [ver] *)
    val with_index : t -> int -> t

    (** [index v] returns variable's index  *)
    val index : t -> int

    (** [base var] returns an original variable. Essentially,
        identical to [with_index var 0] *)
    val base : t -> t

    (** [same x y] compares variables ignoring indices, i.e., for
        variables [x] and [y] the [same x y] is [true] iff [equal
        (base x) (base y)] *)
    val same : t -> t -> bool
  end



  (** Main BIL module.

      The module specifies Binary Instruction Language (BIL). A language to
      define a semantics of instructions. The semantics of the BIL
      language is defined at [[1]].

      The language is defined using algebraic types. For each BIL
      constructor a smart constructor is defined with the same (if
      syntax allows) name. This allows to use BIL as a DSL embedded
      into OCaml:

      {[Bil.([
          v := src lsr i32 1;
          r := src;
          s := i32 31;
          while_ (var v <> i32 0) [
            r := var r lsl i32 1;
            r := var r lor (var v land i32 1);
            v := var v lsr i32 1;
            s := var s - i32 1;
          ];
          dst := var r lsl var s;
        ])]}

      where [i32] is defined as
      [let i32 x = Bil.int (Word.of_int ~width:32 x)]
      and [v,r,s] are some variables of type [var]; and
      [src, dst] are expressions of type [exp].


      @see
      <https://github.com/BinaryAnalysisPlatform/bil/releases/download/v0.1/bil.pdf>
      [[1]]: BIL Semantics.
  *)
  module Bil : sig
    module Types : sig
      (** Different forms of casting *)
      type cast =
        | UNSIGNED (** 0-padding widening cast. *)
        | SIGNED   (** Sign-extending widening cast. *)
        | HIGH     (** Narrowning cast. Keeps the high bits. *)
        | LOW      (** Narrowing cast. Keeps the low bits. *)
      [@@deriving bin_io, compare, sexp]

      (** Binary operations implemented in the BIL *)
      type binop =
        | PLUS    (** Integer addition. (commutative, associative) *)
        | MINUS   (** Subtract second integer from first. *)
        | TIMES   (** Integer multiplication. (commutative, associative) *)
        | DIVIDE  (** Unsigned integer division. *)
        | SDIVIDE (** Signed integer division. *)
        | MOD     (** Unsigned modulus. *)
        | SMOD    (** Signed modulus. *)
        | LSHIFT  (** Left shift. *)
        | RSHIFT  (** Right shift, zero padding. *)
        | ARSHIFT (** Right shift, sign extend. *)
        | AND     (** Bitwise and. (commutative, associative) *)
        | OR      (** Bitwise or. (commutative, associative) *)
        | XOR     (** Bitwise xor. (commutative, associative) *)
        | EQ      (** Equals. (commutative) (associative on booleans) *)
        | NEQ     (** Not equals. (commutative) (associative on booleans) *)
        | LT      (** Unsigned less than. *)
        | LE      (** Unsigned less than or equal to. *)
        | SLT     (** Signed less than. *)
        | SLE     (** Signed less than or equal to. *)
      [@@deriving bin_io, compare, sexp]

      (** Unary operations implemented in the IR *)
      type unop =
        | NEG (** Negate.   (2's complement) *)
        | NOT (** Bitwise not.(1's complement) *)
      [@@deriving bin_io, compare, sexp]

      (** BIL expression variants  *)
      type exp =
        | Load    of exp * exp * endian * size (** load from memory *)
        | Store   of exp * exp * exp * endian * size (** store to memory  *)
        | BinOp   of binop * exp * exp  (** binary operation  *)
        | UnOp    of unop * exp         (** unary operation *)
        | Var     of var                (** variable *)
        | Int     of word               (** immediate value *)
        | Cast    of cast * int * exp  (** casting  *)
        | Let     of var * exp * exp    (** let-binding  *)
        | Unknown of string * typ       (** unknown or undefined value *)
        | Ite     of exp * exp * exp    (** if-then-else expression  *)
        | Extract of int * int * exp  (** extract portion of word  *)
        | Concat  of exp * exp          (** concatenate two words  *)
      [@@deriving bin_io, compare, sexp]

      type stmt =
        | Move    of var * exp  (** assign value of expression to variable *)
        | Jmp     of exp        (** jump to absolute address *)
        | Special of string     (** Statement with semantics not expressible in BIL *)
        | While   of exp * stmt list (** while loops  *)
        | If      of exp * stmt list * stmt list (** if/then/else statement  *)
        | CpuExn  of int                         (** CPU exception *)
      [@@deriving bin_io, compare, sexp]
    end

    (** include all constructors into Bil namespace *)
    open Types
    include module type of Types with type cast = cast
                                  and type binop = binop
                                  and type unop = unop
                                  and type exp = exp
                                  and type stmt = stmt
    type t = stmt list
    [@@deriving bin_io, compare, sexp]


    include Printable.S with type t := t
    include Data.S      with type t := t

    (** Infix operators  *)
    module Infix : sig

      (** [x := y -> Move (x,y)]  *)
      val (:=) : var -> exp -> stmt

      (** {2 Arithmetic operations} *)

      (** [x + y -> BinOp (PLUS,x,y)]   *)
      val ( + )   : exp -> exp -> exp

      (** [x - y -> BinOp(MINUS,x,y)]  *)
      val ( - )   : exp -> exp -> exp

      (** [x * y -> BinOp(TIMES,x,y)]  *)
      val ( * )   : exp -> exp -> exp

      (** [x / y -> BinOp(DIVIDE,x,y)]  *)
      val ( / )   : exp -> exp -> exp

      (** [x /$ y -> BinOp(SDIVIDE,x,y)]  *)
      val ( /$ )  : exp -> exp -> exp

      (** [x mod y -> BinOp (MOD,x,y)]  *)
      val ( mod ) : exp -> exp -> exp

      (** [x %$ y -> BinOp (SMOD,x,y)]  *)
      val ( %$ )  : exp -> exp -> exp

      (** {2 Bit operations} *)

      (** [x lsl y = BinOp (LSHIFT,x,y)]  *)
      val ( lsl ) : exp -> exp -> exp

      (** [x lsr y = BinOp (RSHIFT,x,y)]  *)
      val ( lsr ) : exp -> exp -> exp

      (** [x asr y = BinOp (ARSHIFT,x,y)]  *)
      val ( asr ) : exp -> exp -> exp

      (** [x land y = BinOp (AND,x,y)]  *)
      val ( land) : exp -> exp -> exp

      (** [x lor y = BinOp (OR,x,y)]  *)
      val ( lor ) : exp -> exp -> exp

      (** [x lxor y = BinOp (XOR,x,y)]  *)
      val ( lxor) : exp -> exp -> exp

      (** [lnot x = UnOp (NOT,x,y)]  *)
      val lnot    : exp -> exp

      (** {2 Equality tests} *)

      (** [x = y -> BinOp(EQ,x,y)]  *)
      val ( = )   : exp -> exp -> exp

      (** [x = y -> BinOp(NEQ,x,y)]  *)
      val ( <> )   : exp -> exp -> exp

      (** [x < y -> BinOp(LT,x,y)]  *)
      val ( < )   : exp -> exp -> exp

      (** [x > y -> Binop(LT,y,x) ]  *)
      val ( > )   : exp -> exp -> exp

      (** [x <= y -> Binop(LE,x,y)]  *)
      val ( <= )   : exp -> exp -> exp

      (** [x <= y -> Binop(LE,y,x)]  *)
      val ( >= )   : exp -> exp -> exp

      (** {3 Signed comparison}  *)


      (** [x <$ x -> Binop(SLT,x,y)]  *)
      val ( <$ )  : exp -> exp -> exp

      (** [x >$ x -> Binop(SLT,y,x)]  *)
      val ( >$ )  : exp -> exp -> exp

      (** [x <=$ x -> Binop(SLE,x,y)]  *)
      val ( <=$ ) : exp -> exp -> exp

      (** [x >=$ x -> Binop(SLE,y,x)]  *)
      val ( >=$ ) : exp -> exp -> exp

      (** {2 Misc operations} *)

      (** [a ^ b -> Concat (a,b)] *)
      val ( ^ )   : exp -> exp -> exp
    end

    (** Bring infix operations into scope of the [Bil] module.  *)
    include module type of Infix

    (** {2 Functional constructors}  *)

    (** [move v x -> Move (v,x)]  *)
    val move : var -> exp -> stmt

    (** [jmp x -> Jmp x] *)
    val jmp : exp -> stmt

    (** [special msg -> Special msg]  *)
    val special : string -> stmt

    (** [while_ cond stmts -> While (cond,stmts)]  *)
    val while_ : exp -> stmt list -> stmt

    (** [if_ cond s1 s2 -> If(cond,s1,s2)]  *)
    val if_ : exp -> stmt list -> stmt list -> stmt

    (** [cpuexn number -> CpuExn number]  *)
    val cpuexn : int -> stmt

    (** [unsigned -> UNSIGNED]  *)
    val unsigned : cast

    (** [signed -> SIGNED]  *)
    val signed : cast

    (** [high -> HIGH]  *)
    val high : cast

    (** [low -> LOW]  *)
    val low : cast

    (** [plus -> PLUS]  *)
    val plus : binop

    (** [minus -> MINUS]  *)
    val minus : binop

    (** [times -> TIMES]  *)
    val times : binop

    (** [divide -> DIVIDE]  *)
    val divide : binop

    (** [sdivide -> SDIVIDE]  *)
    val sdivide : binop

    (** [modulo -> MOD]  *)
    val modulo : binop

    (** [smodulo -> SMOD]  *)
    val smodulo : binop

    (** [lshift -> LSHIFT]  *)
    val lshift : binop

    (** [rshift -> RSHIFT]  *)
    val rshift : binop

    (** [arshift -> ARSHIFT]  *)
    val arshift : binop

    (** [bit_and -> AND]  *)
    val bit_and : binop

    (** [bit_or -> OR]  *)
    val bit_or  : binop

    (** [bit_xor -> XOR]  *)
    val bit_xor : binop

    (** [eq -> EQ]  *)
    val eq : binop

    (** [neq -> NEQ]  *)
    val neq : binop

    (** [lt -> LT]  *)
    val lt : binop

    (** [le -> LE]  *)
    val le : binop

    (** [slt -> SLT]  *)
    val slt : binop

    (** [sle -> SLE]  *)
    val sle : binop

    (** [neg -> NEG]  *)
    val neg : unop

    (** [not -> NOT]  *)
    val not : unop

    (** [load ~mem ~addr endian size -> Load (mem,addr,endian,size)]  *)
    val load : mem:exp -> addr:exp -> endian -> size -> exp

    (** [store ~mem ~addr exp endian size -> Store(mem,addr,endian,size)]  *)
    val store : mem:exp -> addr:exp -> exp -> endian -> size -> exp

    (** [binop op x y -> BinOp(op,x,y)]   *)
    val binop : binop -> exp -> exp -> exp

    (** [unop op x -> UnOp(op,x)]  *)
    val unop : unop -> exp -> exp

    (** [var v -> Var v]   *)
    val var : var -> exp

    (** [int w -> Int w]  *)
    val int : word -> exp

    (** [cast t w x -> Cast (t,w,x)]  *)
    val cast : cast -> int -> exp -> exp

    (** [let_ var value expr -> Let(var,value,expr)]  *)
    val let_ : var -> exp -> exp -> exp

    (** [unknown msg typ -> Unknown(msg,typ)]  *)
    val unknown : string -> typ -> exp

    (** [ite ~if_:cond ~then_:e1 ~else_:e2 -> Ite (cond,e1,e2)]  *)
    val ite : if_:exp -> then_:exp -> else_:exp -> exp

    (** [extract ~hi ~lo x -> Extract (hi,lo,x)]  *)
    val extract : hi:int -> lo:int -> exp -> exp


    (** [concat x y -> Concat (x,y)]  *)
    val concat : exp -> exp -> exp

    (** {2:bil_helpers BIL Helper functions}  *)

    (** [is_referenced x p] is [true] if [x] is referenced in some
        expression or statement in program [p], before it is
        assigned. *)
    val is_referenced : var -> stmt list -> bool

    (** [is_assigned x p] is [true] if there exists such [Move]
        statement, that [x] occures on the left side of it. If
        [strict] is true, then only unconditional assignments are
        accounted. By default, [strict] is [false] *)
    val is_assigned : ?strict:bool -> var -> stmt list -> bool

    (** [prune_unreferenced ?physicals ?virtuals ?such_that p] remove
        all assignments to variables that are not used in the program
        [p]. This is a local optimization.  The variable is
        unreferenced if it is not referenced in its lexical scope, or if
        it is referenced after the assignment. A variable is pruned
        only if it matches to one of the user specified kind,
        described below (no variable matches the default values, so
        by default nothing is pruned):

        [such_that] matches a variable [v] for which [such_that v] is
        [true];

        [physicals] matches all physical variables (i.e., registers
        and memory locations). See {!Var.is_physical} for more
        information. Note: passing [true] to this option is in general
        unsound, unless you're absolutely sure, that physical
        variables will not live out program [p];

        [virtuals] matches all virtual variables (i.e., such variables
        that were added to a program artificially and are not
        represented physically in a program). See {!Var.is_virtual}
        for more information on virtual variables.
    *)
    val prune_unreferenced :
      ?such_that:(var -> bool) ->
      ?physicals:bool ->
      ?virtuals:bool ->
      stmt list -> stmt list

    (** [normalize_negatives p] transform [x + y] to [x - abs(y)] if [y < 0] *)
    val normalize_negatives : stmt list -> stmt list

    (** [substitute x y p] substitutes each occurrence of expression [x] by
        expression [y] in program [p]. The mnemonic to remember the
        order is to recall the sed's [s/in/out] syntax. *)
    val substitute : exp -> exp -> stmt list -> stmt list

    (** [substitute_var x y p] substitutes all free occurences of
        variable [x] in program [p] by expression [y]. A variable is
        free if it is not bounded in a preceding statement or not bound
        with let expression.  *)
    val substitute_var : var -> exp -> stmt list -> stmt list

    (** [free_vars bil] returns a set of free variables in program
        [bil]. Variable is considered free if it is not bound in a
        preceding statement or is not bound with [let] expression *)
    val free_vars : stmt list -> Var.Set.t

    (** [fold_consts] evaluate constant expressions.
        Note: this function performs only one step, and has no loops,
        it is supposed to be run using a fixpoint combinator.
    *)
    val fold_consts : stmt list -> stmt list

    (** [fixpoint f] applies transformation [f] until fixpoint is
        reached. If the transformation orbit contains non-trivial cycles,
        then the transformation will stop at an arbitrary point of a
        cycle. *)
    val fixpoint : (stmt list -> stmt list) -> (stmt list -> stmt list)

    (** Result of a computation.*)
    type result


    (** An interface to a memory storage.

        A storage is a mapping from addresses to bytes. For
        consistency and efficiency bytes are still reprented with
        bitvectors.

        Storages should not take care of aliasing or endiannes, as they
        are byte addressable. All memory operations are normalized by
        Bili. *)
    class type storage = object('s)

      (** [load a] loads a byte from a a given address  [a]  *)
      method load : addr -> word option

      (** [save a w] stores byte [w] at address [a]  *)
      method save : addr -> word -> 's
    end


    (** Predefined storage classes  *)
    module Storage : sig
      (** linear storage literally implements operational
          semantics, but has O(N) lookup and uses space
          very ineffectively, as it is implemented as a list
          of assignments. *)
      class linear : storage

      (** sparse storage is slightly more efficient storage,
          in comparison with linear. It uses balanced tree
          data structure, and provides logarithmic lookup and
          update method. *)
      class sparse : storage
    end


    (** Value of a result.
        We slightly diverge from an operational semantics by allowing
        a user to provide its own storage implementation.

        In operational semantics a storage is represented
        syntactically as
        {v
            v1 with [v2,ed] : nat <- v3,
        v}
        where v1 may be either a [Bot] value, representing an empty
        memory (or an absence of knowledge), or another storage. So a
        well typed memory object is defined inductively as:

        {v
          Inductive memory :=
           | bot : memory
           | store : (mem : memory) (addr : value) (data : value).
        v}

        That is equivalent to an assoc list. Although we provide an
        assoc list as storage variant (see {!Storage.linear}), the
        default storage is implemented slightly more effective, and
        uses linear space and provides $log(N)$ lookup and update
        methods. Users are encouraged to provide more efficient
        storage implementations, for interpreters that rely heave on
        memory throughput.
    *)
    type value =
      | Imm of word             (** immediate value  *)
      | Mem of storage          (** memory storage   *)
      | Bot                     (** undefined value  *)

    (** Result of computation.

        Result of an expression evaluation depends on a context.
        Thus, each result has a unique identifier, associated with it,
        that is usually provided by a context. The result is a
        concrete value, that is created whenever an expression is
        evaluated under a given context. Since, context is changed
        during the evaluation (at least because a new result is
        allocated), two consecutive evaluations of the same expression
        will give different results. (This property is preserved by
        Expi.context class, that provides methods for creating values
        of type result).

        Since [Result.Id] is a regular type, it is possible to
        associate arbitrary information (like taint information,
        formulae, etc) with each result, using associative data
        structures, like maps and hash tables.*)
    module Result : sig

      (** result identifier  *)
      type id

      type t = result

      (** State monad that evaluates to result  *)
      type 'a r = (result,'a) Monad.State.t

      (** State monad that evaluates to unit  *)
      type 'a u = (unit,'a) Monad.State.t

      (** [undefined id] creates a result with the given [id] and
          undefined value *)
      val undefined : id -> t

      (** [storage s id] creates a result with the given [id] and
          storage [s] as a value *)
      val storage : storage -> id -> t

      (** [word w id] creates a result with the given [id] and
          word [w] as a value *)
      val word : word -> id -> t

      (** returns result's identifier  *)
      val id : t -> id

      (** returns result's value  *)
      val value : t -> value

      (** Result identifier.
          Result is totally ordered regular value. *)
      module Id : sig
        include Regular.S with type t = id


        (** [zero] identifier  *)
        val zero : t

        (** [succ x] successor  *)
        val succ : t -> t
      end

      module Value : Printable.S with type t = value
      include Printable.S with type t := t
    end

    (** Tries on BIL.

        Bil provides two prefix tries trees.

        The default one is not normalized and will compare bil statements
        literally. This means that comparison is sensitive to variable
        names and immediate values. Depending on your context it may be
        find or not. For example, two [SP] variables may compare as different
        if one of them was obtained from different compilation (and met
        the other one through some persistant storage, e.g., file on hard
        disk). Moreover, BIL obtained from different lifters will have
        different names for the same registers. All this issues are
        addressed in normalized [Trie]. *)
    module Trie : sig
      type normalized_bil

      (** [normalize ?subst bil] normalize BIL. If [subst] is provided,
          then substitute each occurence of the fst expression to the
          snd expression before the normalization. The effect of
          normalization is the following:

          1. All immediate values are compared equal
          2. All variables are compared nominally
          3. BIL is simplified to reduce the syntactic differences
          (but the comparison is still syntactic, and (x + 2) will
          be compared differently to (2 + x).
      *)
      val normalize : ?subst:(exp * exp) list -> stmt list -> normalized_bil

      module Normalized : Trie.S with type key = normalized_bil
      include Trie.S with type key = stmt list
    end
  end

  type bil   = Bil.t       [@@deriving bin_io, compare, sexp]
  type binop = Bil.binop   [@@deriving bin_io, compare, sexp]
  type cast  = Bil.cast    [@@deriving bin_io, compare, sexp]
  type exp   = Bil.exp     [@@deriving bin_io, compare, sexp]
  type stmt  = Bil.stmt    [@@deriving bin_io, compare, sexp]
  type unop  = Bil.unop    [@@deriving bin_io, compare, sexp]
  type value               [@@deriving bin_io, compare, sexp]
  type dict                [@@deriving bin_io, compare, sexp]


  (** Base class for evaluation contexts.

      All interpreters evaluate terms under a given context,
      wrapped into a state monad. All context must be structural
      subtypes of the [Context.t].

      The base context is just a mapping from variables to values.

      Other than a type [Context.t] this module has n class [t] that
      provides a logarithmic implementation for lookup and update
      methods.

      Since context, for any interpreter must be a structural subtype
      of [Context.t] it is not required that this particular should be used.
      Any implementation that has matching interface will work.
  *)
  module Context : sig
    class t : object('s)

      (** [self#lokup var] evaluate variable [var] to a value that was
          previously bound to it. Returns [None] if it is unbound.  *)
      method lookup : var -> Bil.result option


      (** [self#update var x] bind variable [var] to value [x]. Returns a a
          context updated with the new binding.  *)
      method update : var -> Bil.result -> 's


      (** [self#bindings] returns a current list of bindings. Useful,
          for debugging and introspection.  *)
      method bindings : (var * Bil.result) seq
    end
  end

  (** BIL type errors.

      A type error will occur during the evaluation of a BIL program
      that is not well typed.  *)
  module Type_error : sig
    type t


    (** [bad_mem] error occurs when a value of type [mem] was expected  *)
    val bad_mem : t

    (** [bad_imm] error occurs when a value of type [imm] was expected *)
    val bad_imm : t

    (** [bad_cast] error occurs when parameters to the cast operation
        are not valid.  *)
    val bad_cast : t

    (** [bad_type ~exp ~got] error happens when we expect a value of
        type [exp] but got a value of type [got].  *)
    val bad_type : exp:typ -> got:typ -> t

    include Regular.S with type t := t
  end

  (** A BIL type error  *)
  type type_error = Type_error.t [@@deriving bin_io, compare, sexp]


  (** Expression Language Interpreter.*)
  module Expi : sig
    open Bil.Result
    (**

       An extensible interpreter for BIL expressions.

       Note: before diving into the deepness of Expi module consider
       [Exp.eval] function, that expose an easy interface to concrete
       evaluation of expressions.

       Expi implements an operational semantics described in [[1]].

      @see
      <https://github.com/BinaryAnalysisPlatform/bil/releases/download/v0.1/bil.pdf>
      [[1]]: BIL Semantics.
    *)


    (** Context for expression evaluation.

        Context provides a unique identifier for each freshly created
        value.  *)
    class context : object('s)
      inherit Context.t

      (** creates a fresh new result, containing an undefined value,
          and returns it with a modified context. *)
      method create_undefined : 's * Bil.result

      (** creates a fresh new result, containing a given word,
          and returns it with a modified context. *)
      method create_word : word -> 's * Bil.result

      (** creates a fresh new result, containing a given storage,
          and returns it with a modified context. *)
      method create_storage : Bil.storage -> 's * Bil.result
    end

    (** Expression interpreter.

        Expi is a base class for all other interpreters (see {!bili}
        and {!biri}, that do all the hard work. Expi recognizes a
        language defined by [exp] type. It evaluates arbitrary
        expressions under provided {{!Context}context}.


        To create new interpreter use operator [new]:

        {v
        let expi = new expi;;
        val expi : _#Expi.context expi = <obj>
        v}

        Note: The type [_#Expi.context] is weakly polymorphic subtype of
        [Expi.context][1]. Basically, this means, that the type is not
        generalized and will be instantiated when used and fixed
        afterwards.

        {v
        let r = expi#eval_exp Bil.(int Word.b0 lor int Word.b1);;
        val r : _#Expi.context Bil.Result.r = <abstr>
        v}

        The returned value is a state monad parametrized by a subtype
        of class [Expi.context]. The state monad is a chain of
        computations, where each computation is merely a function from
        state to a state paired with the result of computation. The
        state is accessible inside the computation and can be
        changed.

        To run the computation use [Monad.State.eval] function, that
        accepts a state monad and an initial value. Here we can
        provide any subtype of [Expi.context] as an initial
        value. Let start with a [Expi.context] as a first approximation:

        {v
        let x = Monad.State.eval r (new Expi.context);;
        val x : Bil.result = [0x3] true
        v}

        The expression evaluates to [true], and the result is tagged
        with an identifier [[0x3]]. The [Exp.context] assigns a unique
        identifier for each freshly created result. Tag [[0x3]] means
        that this was the third value created under provided context.

        If the only thing, that you need is just to evaluate an
        expression, then you can just use [Exp.eval] function:

        {v
        Exp.eval Bil.(int Word.b0 lor int Word.b1);;
        - : Bil.value = true
        v}

        The main strength of [expi] is its extensibility. Let's write
        a expression evaluator that will record a trace of evaluation:

        {[
          class context = object
            inherit Expi.context
            val events : (exp * Bil.result) list = []
            method add_event exp res = {< events = (exp,res) :: events >}
            method show_events = List.rev events
          end
        ]}

        {[
          class ['a] exp_tracer = object
            constraint 'a = #context
            inherit ['a] expi as super
            method! eval_exp e =
              let open Monad.State in
              super#eval_exp e >>= fun r ->
              get () >>= fun ctxt ->
              put (ctxt#add_event e r) >>= fun () ->
              return r
          end;;
        ]}

        Note : We made our [exp_tracer] class polymorphic as a
        courtesy to our fellow programmer, that may want to reuse it.
        We can define it by inheriting from [expi] parametrized with
        our context type, like this: [inherit [context] expi]

        Also, there is no need to write a [constraint], as it will be
        inferred automatically.

        Now, let's try to use our tracer. We will use
        [Monad.State.run] function, that returns both, the evaluated
        value and the context. (We can also use [Monad.State.exec], if
        we're not interested in value at all):

        {v
        let expi = new exp_tracer;;
        val expi : _#context exp_tracer = <obj>
        # let r = expi#eval_exp Bil.(int Word.b0 lor int Word.b1);;
        val r : _#context Bil.Result.r = <abstr>
        # let r,ctxt = Monad.State.run r (new context) ;;
        val r : Bil.result = [0x3] true
        val ctxt : context = <obj>
        ctxt#events;;
        - : (exp * Bil.result) list =
        [(false, [0x1] false); (true, [0x2] true); (false | true, [0x3] true)]
        v}

        [1]: The weakness of the type variable is introduced by
        a value restriction and can't be relaxed since it is invariant
        in state monad.
    *)
    class ['a] t : object
      constraint 'a = #context

      (** {2 Interaction with environment} *)


      (** creates an empty storage. If you want to provide
          your own implementation of storage, then it is definitely
          the right place.  *)
      method empty  : Bil.storage

      (** a variable is looked up in a context *)
      method lookup : var -> 'a r

      (** a variable is bind to a value.*)
      method update : var -> Bil.result -> 'a u

      (** a byte is loaded from a given address  *)
      method load   : Bil.storage -> addr -> 'a r

      (** a byte is stored to a a given address  *)
      method store  : Bil.storage -> addr -> word -> 'a r

      (** {2 Error conditions}  *)

      (** a given typing error has occured  *)
      method type_error : type_error -> 'a r

      (** we can't do this!  *)
      method division_by_zero : unit -> 'a r

      (** called when storage doesn't contain the addr  *)
      method undefined_addr : addr -> 'a r

      (** called when context doesn't know the variable  *)
      method undefined_var  : var  -> 'a r


      (** {2 Evaluation methods}  *)

      method eval_exp : exp -> 'a r
      method eval_var : var -> 'a r
      method eval_int : word -> 'a r
      method eval_load : mem:exp -> addr:exp -> endian -> size -> 'a r
      method eval_store : mem:exp -> addr:exp -> exp -> endian -> size -> 'a r
      method eval_binop : binop -> exp -> exp -> 'a r
      method eval_unop  : unop -> exp -> 'a r
      method eval_cast  : cast -> int -> exp -> 'a r
      method eval_let : var -> exp -> exp -> 'a r
      method eval_ite : cond:exp -> yes:exp -> no:exp -> 'a r
      method eval_concat : exp -> exp -> 'a r
      method eval_extract : int -> int -> exp -> 'a r
      method eval_unknown : string -> typ -> 'a r
    end
  end

  (** Expression {{!Expi}interpreter}  *)
  class ['a] expi : ['a] Expi.t

  (** BIL Interpreter.

      [bili] extends [expi] with methods for evaluating BIL
      statements, thus allowing one to interpret BIL AST. To
      interpret BIL in the intermediate representation use
      {{!Biri}biri}.

      Also, if you don't need to change the default behavior
      of the interpreter, then you may use {!Stmt.eval} that
      exposes an easier interface for BIL evaluation. For example,

      {v
      let x = Var.create "x" bool_t;;
      val x : var = x
      let ctxt = Stmt.eval [Bil.(x := int Word.b0)] (new Bili.context);;
      val ctxt : Bili.context = <obj>
      ctxt#bindings |> Seq.to_list;;
      - : (var * Bil.result) list = [(x, [0x1] false)]
      v}
  *)
  module Bili : sig


    open Bil.Result

    (** [Bili.context] extends [Expi.context] with PC (Program
        Counter).  *)
    class context : object('s)
      inherit Expi.context
      method pc : Bil.value
      method with_pc : Bil.value -> 's
    end

    (** Base class for BIL interpreters   *)
    class ['a] t : object
      constraint 'a = #context
      inherit ['a] expi
      method eval : stmt list -> 'a u
      method eval_stmt : stmt -> 'a u
      method eval_move : var -> exp -> 'a u
      method eval_jmp : exp -> 'a u
      method eval_while : cond:exp -> body:stmt list -> 'a u
      method eval_if : cond:exp -> yes:stmt list -> no:stmt list -> 'a u
      method eval_cpuexn : int -> 'a u
      method eval_special : string -> 'a u
    end
  end

  (** BIL {{!Bili}interpreter} *)
  class ['a] bili : ['a] Bili.t


  (** [Regular] interface for BIL expressions *)
  module Exp : sig
    type t = Bil.exp

    (** All visitors provide some information about the current
        position of the visitor *)
    class state : object

      (** a stack of expr, that are parents for the currenly visiting
          expression *)
      val exps_stack  : exp  list

      (** is [true] if currently visiting entry is executed conditionally *)
      val under_condition : bool
    end

    (** expression visitor.

        A class for observing expression trees.

        Visits AST providing lots of hooks.

        For each AST constructor [C] the visitor provides three methods:
        [enter_C], [visit_C], [leave_C]. The default implementation for
        [enter_C] and [leave_C] is to return its argument. The default
        implementation for [visit_C] is the following:
        1. call [enter_C]
        2. visit all children
        3. call [leave_C].

        It is recommended to override [enter_C] method if you only need
        to visit [C] constructor without changing a way you're visiting
        the tree.

        See also {!Bil.visitor} and {!Term.visitor} for visiting a
        program in AST and Graph representation, respectively.
    *)
    class ['a] visitor : object
      inherit state

      method enter_exp : t -> 'a -> 'a
      method visit_exp : t -> 'a -> 'a
      method leave_exp : t -> 'a -> 'a

      (** [Load (src,addr,endian,size)]  *)
      method enter_load : mem:t -> addr:t -> endian -> size -> 'a -> 'a
      method visit_load : mem:t -> addr:t -> endian -> size -> 'a -> 'a
      method leave_load : mem:t -> addr:t -> endian -> size -> 'a -> 'a

      (** [Store (dst,addr,src,endian,size)]  *)
      method enter_store : mem:t -> addr:t -> exp:t -> endian -> size -> 'a -> 'a
      method visit_store : mem:t -> addr:t -> exp:t -> endian -> size -> 'a -> 'a
      method leave_store : mem:t -> addr:t -> exp:t -> endian -> size -> 'a -> 'a

      (** [BinOp (op,e1,e2)]  *)
      method enter_binop : binop -> t -> t -> 'a -> 'a
      method visit_binop : binop -> t -> t -> 'a -> 'a
      method leave_binop : binop -> t -> t -> 'a -> 'a

      (** [Unop (op,e)]  *)
      method enter_unop : unop -> t -> 'a -> 'a
      method visit_unop : unop -> t -> 'a -> 'a
      method leave_unop : unop -> t -> 'a -> 'a

      (** [Cast(kind,size,e)]  *)
      method enter_cast : cast -> int -> t -> 'a -> 'a
      method visit_cast : cast -> int -> t -> 'a -> 'a
      method leave_cast : cast -> int -> t -> 'a -> 'a

      (** [Let (v,t,body)]  *)
      method enter_let : var -> exp:t -> body:t -> 'a -> 'a
      method visit_let : var -> exp:t -> body:t -> 'a -> 'a
      method leave_let : var -> exp:t -> body:t -> 'a -> 'a

      (** [Ite (cond,yes,no)]  *)
      method enter_ite : cond:t -> yes:t -> no:t -> 'a -> 'a
      method visit_ite : cond:t -> yes:t -> no:t -> 'a -> 'a
      method leave_ite : cond:t -> yes:t -> no:t -> 'a -> 'a

      (** [Extract (hi,lo,e)]  *)
      method enter_extract : hi:int -> lo:int -> t -> 'a -> 'a
      method visit_extract : hi:int -> lo:int -> t -> 'a -> 'a
      method leave_extract : hi:int -> lo:int -> t -> 'a -> 'a

      (** [Concat(e1,e2)]  *)
      method enter_concat : t -> t -> 'a -> 'a
      method visit_concat : t -> t -> 'a -> 'a
      method leave_concat : t -> t -> 'a -> 'a

      (** {2 Leaves} *)
      (** [Int w]  *)
      method enter_int : word -> 'a -> 'a
      method visit_int : word -> 'a -> 'a
      method leave_int : word -> 'a -> 'a

      (** [Var v]  *)
      method enter_var : var -> 'a -> 'a
      method visit_var : var -> 'a -> 'a
      method leave_var : var -> 'a -> 'a

      (** [Unknown (str,typ)]  *)
      method enter_unknown : string -> typ -> 'a -> 'a
      method visit_unknown : string -> typ -> 'a -> 'a
      method leave_unknown : string -> typ -> 'a -> 'a
    end

    (** A visitor with shortcut.
        Finder is a specialization of a visitor, that uses [return] as its
        folding argument. At any time you can stop the traversing by
        calling [return] function of the provided argument (which is by
        itself is a record with one field - a function accepting argument
        of type ['a option]).*)
    class ['a] finder : object
      inherit ['a option return] visitor
      method find : t -> 'a option
    end


    (** Exp mapper.
        By default performs deep identity mapping. Non-leaf methods
        deconstructs terms, calls corresponding methods on its parts
        and the constructs it back. So if you're overriding a non-leaf
        method, then make sure that you called the parent method if
        you want a normal traversal.

        A usual template for method overriding is:
        {[
          object(self)
            inherit mapper as super
            method map_X arg=
              let x = super#map_X arg in
              do_mapping x
          end
        ]}
    *)
    class mapper : object
      inherit state
      method map_exp : t -> t
      method map_load : mem:t -> addr:t -> endian -> size -> t
      method map_store : mem:t -> addr:t -> exp:t -> endian -> size -> t
      method map_binop : binop -> t -> t -> t
      method map_unop : unop -> t -> t
      method map_cast : cast -> int -> t -> t
      method map_let : var -> exp:t -> body:t -> t
      method map_ite : cond:t -> yes:t -> no:t -> t
      method map_extract : hi:int -> lo:int -> t -> t
      method map_concat : t -> t -> t
      method map_int : word -> t
      method map_var : var -> t
      method map_sym : var -> var
      method map_unknown : string -> typ -> t
    end


    (** [fold visitor ~init exp] traverse the [exp] tree with
        provided [visitor]. For example, the following will collect
        all address that are accessed with a load operation:
        [{
        let collect_load_addresses = Exp.fold ~init:[] (object
            inherit [word list] Bil.visitor
            method! enter_load ~mem ~addr _ _  addrs =
            match addr with
            | Bil.Int addr -> addr :: addrs
            | _ -> addrs
        end)
        }]
        See also {!Bil.fold} and {!Stmt.fold}
    *)
    val fold : 'a #visitor -> init:'a -> t -> 'a

    (** [iter visitor exp] iterates over all terms of the [exp] using
        provided visitor. See also {!Bil.iter} and {!Stmt.iter}  *)
    val iter : unit #visitor -> t -> unit

    (** [find finder exp] returns [Some thing] if finder finds some
        [thing]. See also {!Bil.find} and {!Stmt.find} *)
    val find : 'a #finder -> t -> 'a option

    (** [map mapper exp] maps [exp] tree using provided [mapper].
        See also {!Bil.map} *)
    val map  : #mapper -> t -> t

    (** [exists finder exp] is [true] if [finder] finds
        something. See also {!Bil.exists} and {Stmt.exists}  *)
    val exists : unit #finder -> t -> bool

    (** [is_referenced x exp] true if [exp] contains [Var x] on one of
        its leafs. See also {!Bil.is_referenced} and {!Stmt.is_referenced}  *)
    val is_referenced : var -> t -> bool

    (** [normalize_negatives exp] returns an exp where all negative
        additions are substituted by subtractions. See
        {!Bil.normalize_negatives} for more details  *)
    val normalize_negatives : t -> t

    (** [fold_consts] performs one step of constant evaluation. In
        order to perform all possible reductions one should use
        {!fixpoint} function, provided later. Example:
        [let x = Bil.var (Var.create "x" reg32_t)]
        [fixpoint fold_consts Bil.(x lxor x lxor x lxor x)]

        will yield [0x0:32], but without
        a fixpoint, the result would be just:

        [fold_constants Bil.(x lxor x lxor x lxor x)]
        [(0x0:32 ^ x) ^ x].

        See also {!Bil.fold_consts} *)
    val fold_consts : t -> t

    (** [fixpoint f] applies transformation [f] to [t] until it
        reaches a fixpoint, i.e., such point [x] that
        [f x] = [f (f x)].
        See also {!Bil.fixpoint} and {!Stmt.fixpoint}
    *)
    val fixpoint : (t -> t) -> (t -> t)

    (** [free_vars exp] returns a set of all unbound variables, that
        occurs in the expression [exp]. *)
    val free_vars : t -> Var.Set.t

    (** [eval x] evaluate expression [x] to a value.  *)
    val eval : exp -> Bil.value

    include Regular.S with type t := t
    val pp_adt : t printer
  end

  (** [Regular] interface for BIL statements  *)
  module Stmt : sig

    type t = Bil.stmt


    (** All visitors provide some information about the current
        position of the visitor *)
    class state : object
      (** the stack of stmts that was already visited, with the last on
          the top. Not including the currently visiting stmt. *)
      val preds : stmt list

      (** stmts that are not yet visited  *)
      val succs : stmt list

      (** a stack of stmts that are parents for the currently visiting
          entity. The top one is the one that we're currently visiting. *)
      val stmts_stack : stmt list

      (** is [true] if we're visiting expression that is a jump target *)
      val in_jmp : bool

      (** is [true] if we're visiting expression that is on the left or
          right side of the assignment. *)
      val in_move : bool

      (** is [true] if currently visiting expression or statement is
          executed under loop.  *)
      val in_loop : bool
    end

    (** Visitor.
        Visits AST providing lots of hooks.

        For each AST constructor [C] the visitor provides three methods:
        [enter_C], [visit_C], [leave_C]. The default implementation for
        [enter_C] and [leave_C] is to return its argument. The default
        implementation for [visit_C] is the following:
        1. call [enter_C]
        2. visit all children
        3. call [leave_C].

        It is recommended to override [enter_C] method if you only need
        to visit [C] constructor without changing a way you're visiting
        the tree.

        For example, to collect all resolved jumps one could write the
        following function:

        {[
          let collect_calls bil = (object(self)
            inherit [Word.t list] visitor
            method! enter_int x js = if in_jmp then x :: js else js
          end)#run bil []
        ]}

         The default entry point of the visitor is method [run], but
         you can use any other method as well, for example, if you do
         not have a statement at all and want to visit expression.
    *)
    class ['a] visitor : object
      inherit ['a] Exp.visitor
      inherit state
      (** Default entry point *)
      method run : t list -> 'a -> 'a

      (** {2 Statements}  *)
      method enter_stmt : t -> 'a -> 'a
      method visit_stmt : t -> 'a -> 'a
      method leave_stmt : t -> 'a -> 'a

      (** [Move(var,exp)]  *)
      method enter_move : var -> exp -> 'a -> 'a
      method visit_move : var -> exp -> 'a -> 'a
      method leave_move : var -> exp -> 'a -> 'a

      (** [Jmp exp]  *)
      method enter_jmp : exp -> 'a -> 'a
      method visit_jmp : exp -> 'a -> 'a
      method leave_jmp : exp -> 'a -> 'a

      (** [While (cond,bil)]  *)
      method enter_while : cond:exp -> t list -> 'a -> 'a
      method visit_while : cond:exp -> t list -> 'a -> 'a
      method leave_while : cond:exp -> t list -> 'a -> 'a

      (** [If (cond,yes,no)]  *)
      method enter_if : cond:exp -> yes:t list -> no:t list -> 'a -> 'a
      method visit_if : cond:exp -> yes:t list -> no:t list -> 'a -> 'a
      method leave_if : cond:exp -> yes:t list -> no:t list -> 'a -> 'a

      (** [CpuExn n]  *)
      method enter_cpuexn : int -> 'a -> 'a
      method visit_cpuexn : int -> 'a -> 'a
      method leave_cpuexn : int -> 'a -> 'a

      (** [Special string]  *)
      method enter_special : string -> 'a -> 'a
      method visit_special : string -> 'a -> 'a
      method leave_special : string -> 'a -> 'a
    end


    (** A visitor with a shortcut.
        Finder is a specialization of a visitor, that uses [return] as its
        folding argument. At any time you can stop the traversing by
        calling [return] function of the provided argument (which is by
        itself is a record with one field - a function accepting argument
        of type ['a option]).

        For example, the following function will check whether [x]
        variable is assigned (i.e., occurs on the left of the
        assignment operator) in the provided scope.
        {[
          let is_assigned x = find (object(self)
              inherit [unit] finder
              method! enter_move y _rhs cc =
                if Var.(x = y) then cc.return (Some ()); cc
            end)
        ]}

        There're three [find] functions in the library, that accepts
        an object of type [finder]:

        - [Bil.finder] searches in the [stmt list] aka [bil]
        - [Stmt.finder] searches in [stmt]
        - [Exp.finder] searches in [exp].

        In addition, you can use this object directly, using one of
        the two provided entry points.  *)
    class ['a] finder : object
      inherit ['a option return] visitor
      method find : t list -> 'a option
    end


    (** AST transformation.
        mapper allows one to map AST, performing some limited
        amount of transformations on it. Mapper provides extra
        flexibility by mapping [stmt] to [stmt list], thus allowing
        to remove statements from the output (by mapping to empty list) or
        to map one statement to several. This is particularly useful when
        you map [if] or [while] statements. *)
    class mapper : object
      inherit Exp.mapper
      inherit state

      (** Default entry point.
          But again, you can use any method as an entry  *)
      method run : t list -> t list
      method map_stmt : t -> t list
      method map_move : var -> exp -> t list
      method map_jmp : exp -> t list
      method map_while : cond:exp -> t list -> t list
      method map_if : cond:exp -> yes:t list -> no:t list -> t list
      method map_cpuexn : int -> t list
      method map_special : string -> t list
    end


    (** [constant_folder] is a class that implements the [fold_consts]  *)
    class constant_folder : mapper


    (** [fold ~init visitor stmt] folds a [stmt] with a visitor. See
        {!Bil.fold} and {!Exp.fold} for more details.  *)
    val fold : 'a #visitor -> init:'a -> t -> 'a

    (** [iter visitor stmt] iters over a [stmt] with a visitor. See
        {!Bil.iter} and {!Exp.iter} for more details.  *)
    val iter : unit #visitor -> t -> unit


    (** [map mapper bil] applies [mapper] to the program [bil] *)
    val map : #mapper -> t list -> t list

    (** [find finder stmt] performs a lookup into the Bil statement. See
        {!Bil.find} and {!Exp.find} for more details.  *)
    val find : 'a #finder -> t -> 'a option


    (** [exists finder stmt] is [true] iff [find finder stmt <> None].
        See {!Bil.exists} and {!Exp.exists} for more details.  *)
    val exists : unit #finder -> t -> bool

    (** [is_referenced x stmt] is true is [x] is used in the [stmt]
        in any place other then right hand side of the assignment. E.g.,
        [is_referenced x Bil.(x := var x)] is [true], but
        [is_referenced x Bil.(x := var y)] is [false].
        see {!Bil.is_referenced} for more details.
    *)
    val is_referenced : var -> t -> bool

    (** [fixpoint f x] applies transformation [f] until it reaches
        fixpoint. See {!Bil.fixpoint} and {Exp.fixpoint}  *)
    val fixpoint : (t -> t) -> (t -> t)

    (** [free_vars stmt] returns a set of all unbound variables, that
        occurs in the [stmt]. *)
    val free_vars : t -> Var.Set.t

    (** [eval prog] eval BIL program under given context. Returns the
        context which contains all effects of computations.  *)
    val eval : t list -> (#Bili.context as 'a) -> 'a

    include Regular.S with type t := t
    val pp_adt : t printer
  end

  (** Architecture  *)
  module Arch : sig
    type x86 = [
      | `x86
      | `x86_64
    ] [@@deriving bin_io, compare, enumerate, sexp]

    type arm = [
      | `armv4
      | `armv5
      | `armv6
      | `armv7
    ] [@@deriving bin_io, compare, enumerate, sexp]

    type armeb = [
      | `armv4eb
      | `armv5eb
      | `armv6eb
      | `armv7eb
    ] [@@deriving bin_io, compare, enumerate, sexp]

    type thumb = [
      | `thumbv4
      | `thumbv5
      | `thumbv6
      | `thumbv7
    ] [@@deriving bin_io, compare, enumerate, sexp]

    type thumbeb = [
      | `thumbv4eb
      | `thumbv5eb
      | `thumbv6eb
      | `thumbv7eb
    ] [@@deriving bin_io, compare, enumerate, sexp]

    type aarch64 = [
      | `aarch64
      | `aarch64_be
    ]
    [@@deriving bin_io, compare, enumerate, sexp]

    type ppc = [
      | `ppc
      | `ppc64
      | `ppc64le
    ]
    [@@deriving bin_io, compare, enumerate, sexp]

    type mips = [
      | `mips
      | `mipsel
      | `mips64
      | `mips64el
    ]
    [@@deriving bin_io, compare, enumerate, sexp]

    type sparc = [
      | `sparc
      | `sparcv9
    ]
    [@@deriving bin_io, compare, enumerate, sexp]

    type nvptx = [
      | `nvptx
      | `nvptx64
    ]
    [@@deriving bin_io, compare, enumerate, sexp]

    type hexagon = [`hexagon]
    [@@deriving bin_io, compare, enumerate, sexp]

    type r600 = [`r600]
    [@@deriving bin_io, compare, enumerate, sexp]

    type systemz = [`systemz]
    [@@deriving bin_io, compare, enumerate, sexp]

    type xcore = [`xcore]
    [@@deriving bin_io, compare, enumerate, sexp]

    type t = [
      | aarch64
      | arm
      | armeb
      | thumb
      | thumbeb
      | hexagon
      | mips
      | nvptx
      | ppc
      | r600
      | sparc
      | systemz
      | x86
      | xcore
    ] [@@deriving enumerate]

    (** [of_string s] will try to be clever and to capture all
        commonly known synonyms, e.g., [of_string "i686"] will
        work    *)
    val of_string : string -> t option

    (** [addr_size arch] returns an address size for a a given [arch]  *)
    val addr_size : t -> addr_size

    (** [endian arch] returns a word endianness of the [arch]  *)
    val endian : t -> endian

    (** [arch] type implements [Regular]  interface  *)
    include Regular.S with type t := t
  end

  (** architecture  *)
  type arch = Arch.t
  [@@deriving bin_io, compare, sexp]


  (** Universal Values.

      This module creates an extensible variant type, that resembles
      extensible variant types, introduced in 4.02, but even more safe
      and more extensible, and, what really matters,
      serializable. Basically you should think of [Value.t] as a union
      type, aka sum type, that can be extended in any place, including
      your plugin code. Where extending is adding new constructor. To
      add new constructor, you need to register it, e.g.,

      {[
        let function_signature = Value.Tag.register (module String)
            ~name:"function_signature"
            ~uuid:"2175c28c-08ca-4052-8385-3a01e1c6ab6f"
      ]}

      This is merely equivalent to adding a branch

      {[
        | Function_signature of string
      ]}

      to existing union type. The main difference is that the [name]
      shouldn't be unique (in fact [name] doesn't bear any semantic
      meaning, it basically for pretty-printing). On the other hand
      the [uuid] parameter must be unique across the universe, space
      and time. To get the UUID with such properties, you can use
      [uuidgen] program that is usually available on Linux and Mac OS.

      [name] and [uuid] must be strings, known at compile time, in
      other words it must be string literal, not just an arbitrary
      string, created dynamically. This is made intentionally, in
      order to prevent the abuse of the system.

      The [(module String)] syntax creates a value from the module
      [String], (so called first-class module). The module should
      implement [Value.S] signature, that requires pretty-printing,
      comparison function and serialization.

      {[
        module type S = sig
          type t with bin_io, compare, sexp

          val pp : Format.formatter -> t -> unit
        end
      ]}


      The good news is that, most of the types in [Core] and [Bap] do
      conform with the requirements. Usually, one can implement the
      requirements very easily by using type-driven syntax extensions
      (although, you still need to implement pretty-printing function
      yourself):

      {[
        module Loc = struct
          type t = string * int * int
          with bin_io, compare, sexp

          let pp ppf (file,line,col) =
            Format.fprintf ppf "%s:%d:%d" file line col
        end

        let loc = Value.Tag.register (module Loc)
            ~name:"loc"
            ~uuid:"400e190e-ce21-488d-87b1-c101709621a8"
      ]}

      The returned value, is a tag that can be used to constructed
      values of that branch, and to deconstruct (extract) them. You
      may think of it as a cipher key, that is used to package data
      into the value container, and later to unpack it:

      {[
        # let main_pos = Value.create loc ("test.c", 20, 2);;
        val main_pos : value = test.c:20:2
      ]}

      You may see, that OCaml pretty-prints the value. That's neat!
      Also, you may see, that the returned expression has type
      [value]. That means that it can be used uniformly with other
      values, for example, you can put them in one container, e.g.,

      {[
        # let main_t = Value.create function_signature
              "void main(int argc, const char *argv[])";;
        val main_t : value = void main(int argc, const char *argv[])
      ]}

      {[
        # let main = [main_pos; main_t];;
        val main : value list = [
            test.c:20:2;
            void main(int argc, const char *argv[])
          ]
      ]}

      To extract value you can use [Value.get] function:

      {[
        # Value.get loc main_pos;;
        - : Loc.t option = Some ("test.c", 20, 2)
      ]}

      This will require an extra allocation of an [option] container,
      and in a performance critical context it may be unacceptable.
      For this special case you can use a more efficient:

      {[if Value.is loc then Value.get_exn loc main_pos]}.

      Underneath the hood, the values of type [value] is just a pair
      of an original value and runtime type information.

      The comparison of two values of type [value] is actually a
      multi-method, as it has the following behavior:

      1. If both values has the same type, then use [compare]
         function, that was provided for this type.
      2. If values are of different types, that are known to
         the type system, then compare them using RTTI, and ignore the
         value.
      3. If at least one of the values is of the unknown type,
         (i.e., type wasn't registered in the type system), then
         use polymorphic compare on a tuple of UUID and binary
         representation of the values.

      The rules above guarantee, that values with different RTTI id
      are never equal. It also guarantees that the ordering will be
      preserved between different builds of a program, and even
      between different versions of the compiler.

      {2 Thread safety}

      The only thread unsafe function is [register], that should be
      called in the module initialization time. In general programs
      modules are initialized in a single thread, so this shouldn't be
      an issue.  The implementation by itself doesn't call [register].
  *)
  module Value : sig

    (** a universal value  *)
    type t = value


    (** Tag constructor of type ['a]  *)
    type 'a tag

    (** A required interface for the type to be lifted to value. *)
    module type S = sig
      (** In order to construct a value with the a given type you must
          provide an implementation for marshaling functions,
          comparison function and pretty-printing.  *)
      type t [@@deriving bin_io, compare, sexp]
      val pp : Format.formatter -> t -> unit
    end

    (** uninhabited type  *)
    type void

    (** literal string. Don't look at the right hand side of a type
        equation, this is just a way to say that a string should be a
        literal not a value. Compiler will automatically coerce your
        string literals to this type. *)
    type literal = (void,void,void) format

    (** persistent type identifier  *)
    type typeid [@@deriving bin_io, compare, sexp]

    (** [create cons x] creates a value using constructor [cons] and
        argument [x] *)
    val create : 'a tag -> 'a -> t

    (** [is cons v] true if value [v] was constructed with constructor
        [cons], i.e., it is true only when [is_cons t (create t x)] *)
    val is  : 'a tag -> t -> bool

    (** [get cons] extracts a value associated with a constructor [cons]
        (Essentially, performs a pattern match on the specified variant
        branch) *)
    val get : 'a tag -> t -> 'a option

    (** [get_exn t v] extracts value created with [t] from the
        variant. Raises unspecified exception if variant [v] wasn't
        created with [t].  *)
    val get_exn : 'a tag -> t -> 'a

    (** [tagname value] returns a constructor name of the [value]  *)
    val tagname : t -> string

    (** [typeid value] returns a type identifier of the [value]  *)
    val typeid : t -> typeid

    (** Variants of values.  *)
    module Tag : sig
      type 'a t = 'a tag
      (** [register ~name ~uuid (module T)] creates a new variant
          constructor, that accepts values of type [T.t]. Module [T]
          should implement [Binable.S] and [Sexpable.S] interfaces,
          provide [compare] and pretty-printing [pp] functions. This
          functions will be used to print, compare and serialize
          values.

          [uuid] and [name] parameters must be string literals, i.e.,
          they must be known at compile time. This is to prevent the
          abuse of type system.

          The returned value of type [T.t tag] is a special key that
          can be used with [create] and [get] functions to pack and
          unpack values of type [T.t] into [value]. *)
      val register : name:literal -> uuid:literal ->
        (module S with type t = 'a) -> 'a tag

      (** [name cons] returns a name of a constructor.  *)
      val name : 'a t -> string

      val same : 'a t -> 'b t -> bool
      val same_witness : 'a t -> 'b t -> ('a,'b) Type_equal.t option
      val same_witness_exn : 'a t -> 'b t -> ('a,'b) Type_equal.t
      val typeid : 'a t -> typeid
    end


    (** Runtime parallel match.  *)
    module Match : sig
      (** This module can be used to handle several cases in parallel
          instead of using a sequence of nested matches or if/then/else
          chains.

          The combinators in the module are designed to be used as follows:

          {[
            let lift v = Match.(begin
                switch v @@
                case memory_load   (fun x -> `Load x)  @@
                case memory_store  (fun x -> `Store x) @@
                case register_read (fun x -> `Read x)  @@
                default (fun () -> `Unknown)
              end)
          ]}

          Note: in the example, the whole expression will build and
          then match. In case when performance matter, and when there
          is more then one match, it is recommended to evaluate a
          matching object first, and return a function, that matches
          values. For this there is a [select] combinator:

          {[
            let lift =
              Match.(begin
                  select @@
                  case memory_load   (fun x -> `Load x)  @@
                  case memory_store  (fun x -> `Store x) @@
                  case register_read (fun x -> `Read x)  @@
                  default (fun () -> `Unknown)
                end)
          ]}

      *)
      type 'a t

      (** [switch x matcher] applies [matcher] to value [x]  *)
      val switch : value -> 's t -> 's

      (** [select matcher x] applies [matcher] to value [x].
          [select] is the same as [Fn.flip switch].      *)
      val select : 's t -> value -> 's

      (** [case tag action matcher] adds an [action] to [matcher] that
          will be invoked for values with a a given [tag] *)
      val case : 'a tag -> ('a -> 's) -> 's t -> 's t

      (** [default def] creates an empty matcher with default handler [def]. *)
      val default : (unit -> 's) -> 's t
    end

    (** Persistent type identifiers.  *)
    module Typeid : Identifiable with type t = typeid

    (** Although values of type [value] implements regular interface
        it is recommended to used [dict] data structure instead of
        those, that are provided by [Regular] interface.x *)
    include Regular.S with type t := t
  end

  type 'a tag = 'a Value.tag

  (** Universal Heterogeneous Map.  *)
  module Dict : sig
    (** The dictionary can store values of arbitrary type. Only one
        value of a a given tag can be stored in the map. For example, if
        you have tag [cconv] (calling convention) then it is
        guaranteed that in map there is zero or one value with this
        tag. *)

    (** type of map *)
    type t = dict [@@deriving bin_io, compare, sexp]

    (** an empty instance  *)
    val empty : t

    (** [is_empty map] true if is empty. *)
    val is_empty : t -> bool

    (** [set map tag x] inserts or update  *)
    val set : t -> 'a tag -> 'a -> t

    (** [mem map tag] checks membership  *)
    val mem : t -> 'a tag -> bool

    (** [find map tag] lookups value  *)
    val find : t -> 'a tag -> 'a option

    (** [add map tag x] adds new value  *)
    val add : t -> 'a tag -> 'a -> [`Ok of t | `Duplicate]

    (** [change map tag f] changes value.  *)
    val change : t -> 'a tag -> ('a option -> 'a option) -> t

    (** [remove map tag] returns a map without a value associated
        with [tag]  *)
    val remove : t -> 'a tag -> t

    (** [to_sequence dict] is a sequence of all tid value
        entries  *)
    val to_sequence : t -> (Value.typeid * value) seq

    (** [data dict] is a sequence of all dict elements  *)
    val data : t -> value seq
  end

  (** {{!Vector}Resizable array}  *)
  type 'a vector

  (** Resizable Array.

      Resizable arrays with a logarithmic push_back in the style of
      C++. A user need to provide a default value (c.f.,
      DefaultConstructible requirement in C++ version). *)
  module Vector : sig
    (** a type of vector holding elements of type ['a]  *)
    type 'a t = 'a vector [@@deriving bin_io, compare, sexp]

    (** [create ?capacity default] creates an empty vector with a a given
        [capacity]. It is guaranteed that the default value will never
        be seen by the user unless he put it into the vector explicitely
        with [append] or [set].
    *)
    val create : ?capacity:int -> 'a -> 'a t

    (** [append xs x] appends [x] to the end of [xs]  *)
    val append : 'a t -> 'a -> unit

    (** [nth vec n] returns [n]'th element of vector [vec] *)
    val nth : 'a t -> int -> 'a option

    (** [get vec n] like [nth] but raises exception if index is out of
        bounds *)
    val get : 'a t -> int -> 'a

    (** [set vec n x] sets [n]'th element of a vector [vec] to [x] if
        [n < length vec] then raises exception *)
    val set : 'a t -> int -> 'a -> unit

    (** [map_to_array xs ~f] copies data from [xs] to an array applying
        [f] to each element. See also [to_array] function from
        [Container.S1] interface *)
    val map_to_array : 'a t -> f:('a -> 'b) -> 'b array


    val findi : 'a t -> f:(int -> 'a -> bool) -> (int * 'a) option
    val iteri : 'a t -> f:(int -> 'a -> unit) -> unit
    val foldi : 'a t -> init:'b -> f:(int -> 'b -> 'a -> 'b) -> 'b

    val index : ?equal:('a -> 'a -> bool) -> 'a t -> 'a -> int option
    val index_exn : ?equal:('a -> 'a -> bool) -> 'a t -> 'a -> int
    val index_with : ?equal:('a -> 'a -> bool) -> default:int -> 'a t -> 'a -> int


    (** implements common accessors for the array, like [find], [fold],
        [iter], etc  *)
    include Container.S1 with type 'a t := 'a t

    val pp : 'a printer -> 'a t printer
  end


  (** BAP IR.

      Program is a tree of terms.
  *)
  type 'a term [@@deriving bin_io, compare, sexp]

  type program [@@deriving bin_io, compare, sexp]
  type sub [@@deriving bin_io, compare, sexp]
  type arg [@@deriving bin_io, compare, sexp]
  type blk [@@deriving bin_io, compare, sexp]
  type phi [@@deriving bin_io, compare, sexp]
  type def [@@deriving bin_io, compare, sexp]
  type jmp [@@deriving bin_io, compare, sexp]
  type nil [@@deriving bin_io, compare, sexp]

  type tid [@@deriving bin_io, compare, sexp]
  type call [@@deriving bin_io, compare, sexp]

  (** target of control transfer  *)
  type label =
    | Direct of tid             (** direct jump  *)
    | Indirect of exp           (** indirect jump  *)
  [@@deriving bin_io, compare, sexp]

  (** control transfer variants  *)
  type jmp_kind =
    | Call of call              (** call to subroutine          *)
    | Goto of label             (** jump inside subroutine      *)
    | Ret  of label             (** return from call to label   *)
    | Int  of int * tid         (** interrupt and return to tid *)
  [@@deriving bin_io, compare, sexp]

  (** argument intention  *)
  type intent =
    | In                        (** input argument  *)
    | Out                       (** output argument *)
    | Both                      (** input/output    *)
  [@@deriving bin_io, compare, sexp]

  type ('a,'b) cls

  (** {4 Term type classes}  *)

  val program_t : (nil, program) cls (** program  *)
  val sub_t : (program, sub) cls (** sub  *)
  val arg_t : (sub, arg) cls     (** arg  *)
  val blk_t : (sub, blk) cls     (** blk  *)
  val phi_t : (blk, phi) cls     (** phi  *)
  val def_t : (blk, def) cls     (** def  *)
  val jmp_t : (blk, jmp) cls     (** jmp  *)

  (** BIR Interpreter  *)
  module Biri : sig
    open Bil.Result

    (** Biri evaluates terms in the context of a whole program (since
        terms may contain calls and jumps).
        Biri also tracks for current position inside block, the block
        and preceding block.
    *)

    class context : ?main : sub term -> program term ->  object('s)
        inherit Expi.context

        (** a static model of a program  *)
        method program : program term

        (** an entry point, aka main function  *)
        method main : sub term option

        (** [enter_term cls t ] is called every time an interpreter
            enters a term, i.e., just before the evaluation starts.

            This method sets [curr] to [Term.tid t].
        *)
        method enter_term : 't 'p . ('p,'t) cls -> 't term -> 's

        (** is called every time an interpreter is going to leave a
            term, i.e., just after the evaluation finished (and all
            side effects occured.   *)
        method leave_term : 't 'p . ('p,'t) cls -> 't term -> 's

        (** [set_next tid] sets next tid to be executed  *)
        method set_next : tid option -> 's

        (** [next] tid to be executed. If is [None] then evaluation halts.  *)
        method next : tid option

        (** [curr] is the current tid.  *)
        method curr : tid
      end

    (** base class for BIR interpreters  *)
    class ['a] t : object
      constraint 'a = #context
      inherit ['a] expi

      (** called for each term, just after the position is updated,
          but before any side effect of term evaluation had occurred.*)
      method enter_term : 't 'p . ('p,'t) cls -> 't term -> 'a u


      method eval : 't 'p . ('p,'t) cls -> 't term -> 'a u

      (** called after all side effects of the term has occurred  *)
      method leave_term : 't 'p . ('p,'t) cls -> 't term -> 'a u

      (** Evaluates a subroutine with the following algorithm:

          0. next <- first block of subroutine and goto 1
          1. eval all in and in/out arguments and goto 2
          2. if next is some blk then eval it and goto 2 else goto 3
          3. if next is some sub then eval it and goto 2 else goto 4
          4. eval all out and in/out arguments.
      *)
      method eval_sub : sub term -> 'a u

      (** evaluate argument by first evaluating its right hand side,
          and then assigning the result to the left hand side.*)
      method eval_arg : arg term -> 'a u

      (** evaluate all terms in a given block, starting with phi
          nodes, then proceeding to def nodes and finally evaluating
          all jmp terms until either jump is taken or jump condition
          is undefined.
          After the evaluation the context#next will point next
          destination.  *)
      method eval_blk : blk term -> 'a u

      (** evaluate definition by assigning the result of the right
          hand side to the definition variable  *)
      method eval_def : def term -> 'a u

      (** based on trace select an expression and assign its
          value to the left hand side of phi node.   *)
      method eval_phi : phi term -> 'a u

      (** evaluate condition, and if it is false, then do nothing,
          otherwise evaluate jump target (see below) *)
      method eval_jmp : jmp term -> 'a u

      (** evaluate label, using [eval_direct] or [eval_indirect], based
          on the label variant *)
      method eval_goto : label -> 'a u

      (** evaluate target label, using [eval_direct] or
          [eval_indirect], based on the label variant.
          Ignores return label.  *)
      method eval_call : call -> 'a u

      (** evaluate label, using [eval_direct] or [eval_indirect], based
          on the label variant *)
      method eval_ret  : label -> 'a u

      (** ignore arguments and set context#next to None  *)
      method eval_exn  : int -> tid -> 'a u

      (** set context#next to the a given tid  *)
      method eval_direct : tid -> 'a u

      (** ignore argument and set context#next to None  *)
      method eval_indirect : exp -> 'a u
    end
  end

  (** BIR {{!Biri}interpreter}  *)
  class ['a] biri : ['a] Biri.t


  (** {3 Some predefined tags} *)

  type color = [
    | `black
    | `red
    | `green
    | `yellow
    | `blue
    | `magenta
    | `cyan
    | `white
    | `gray
  ] [@@deriving bin_io, compare, sexp]


  (** Color something with a color  *)
  val color : color tag


  (** print marked entity with the specified color.  (the same
      as color, but pretty printing function will output ascii escape
      sequence of corresponding color.  *)
  val foreground : color tag


  (** print marked entity with specified color. See [foreground].  *)
  val background : color tag

  (** A human readable comment *)
  val comment : string tag

  (** A command in python language *)
  val python : string tag

  (** A command in shell language *)
  val shell : string tag

  (** Mark something as marked *)
  val mark : unit tag

  (** Give a weight *)
  val weight : float tag

  (** A virtual address of an entity  *)
  val address : addr tag

  (** A name of a file  *)
  val filename : string tag

  (** an image loaded into memory  *)
  type image

  (** opaque memory  *)
  type mem [@@deriving sexp_of]

  (** a table from memory to ['a]  *)
  type 'a table [@@deriving sexp_of]

  (** interval trees from memory regions to ['a] *)
  type 'a memmap [@@deriving sexp_of]

  (** Iterators lifted into monad  *)
  module type Memory_iterators = sig
    type t
    type 'a m
    val fold     : ?word_size:size -> t -> init:'b -> f:(word -> 'b -> 'b m) -> 'b m
    val iter     : ?word_size:size -> t -> f:(word -> unit m) -> unit m
    val foldi    : ?word_size:size -> t -> init:'b -> f:(addr -> word -> 'b -> 'b m) -> 'b m
    val iteri    : ?word_size:size -> t -> f:(addr -> word -> unit m) -> unit m
    val exists   : ?word_size:size -> t -> f:(addr -> word -> bool m) -> bool m
    val for_all  : ?word_size:size -> t -> f:(addr -> word -> bool m) -> bool m
    val count    : ?word_size:size -> t -> f:(addr -> word -> bool m) -> int m
    val find_if  : ?word_size:size -> t -> f:(addr -> word -> bool m) -> word option m
    val find_map : ?word_size:size -> t -> f:(addr -> word -> 'a option m) ->
      'a option m
  end

  (** Memory region  *)
  module Memory : sig
    type t = mem [@@deriving sexp_of]

    val create
      : ?pos:int                    (** defaults to [0]  *)
      -> ?len:int                    (** defaults to full length  *)
      -> endian
      -> addr
      -> Bigstring.t -> t Or_error.t

    val of_file : endian -> addr -> string -> t Or_error.t

    (** [view word_size ~from ~words mem] returns a new memory
        that represents the specified region of memory [mem]. [copy]
        function performs deep copy.

        @param addr  defaults [min_addr mem]
        @param words defaults to the end of the memory region.
    *)
    val view : ?word_size:size -> ?from:addr -> ?words:int -> t -> t Or_error.t

    (** [range mem a0 a1] returns a view on [mem] starting from
        address [a0] and ending at [a1], bounds inclusive   *)
    val range : t -> addr -> addr -> t Or_error.t

    (** [merge m1 m2] takes two memory regions, that either intersects or
        share edges (i.e., difference between [min_addr] of one of the
        blocks and [max_addr] of another is less then or equal to one, and
        returns memory blocks that spans memory starting from the address
        {[min (min_addr m1) (min_addr m2)]} and ending with address
        {[max (max_addr m1) (max_addr m2)]}.

        Will return an error, if either the above state precondition
        doesn't hold, or if this two memory blocks doesn't share the same
        underlying memory (i.e., bases), or if they have different
        endianness.
    *)
    val merge : t -> t -> t Or_error.t

    (** [first_byte m] returns first byte of [m] as a memory  *)
    val first_byte : t -> t
    (** [last_byte m] returns last byte of [m] as a memory  *)
    val last_byte : t -> t

    (** returns the order of bytes in a word  *)
    val endian : t -> endian

    (** [get word_size mem addr] reads memory value from the specified
        address. [word_size] default to [`r8] *)
    val get : ?disp:int -> ?index:int -> ?scale:size -> ?addr:addr -> t -> word Or_error.t

    (** [m^n] dereferences a byte at address [n]  *)
    val (^) : t -> addr -> word Or_error.t

    (** [m^.n] dereferences a byte at address [n]  *)
    val (^!) : t -> addr -> word

    (** [{max,min}_addr] function specify upper and lower bounds of the memory *)
    val max_addr : t -> addr
    val min_addr : t -> addr

    (** [length] returns the length of the memory in bytes *)
    val length : t -> int

    (** [contains mem addr] returns true if [mem] contains address [addr]  *)
    val contains : t -> addr -> bool

    (** [compare_with mem addr] compares memory with [addr]  *)
    val compare_with : t -> addr -> [
        | `addr_is_inside
        | `addr_is_below
        | `addr_is_above
      ]

    (** A set of low level input operations.
        Note: it is more effective to use above head iterators, instead
        of this low level interface, since iterators do not need to check
        every memory access.  *)
    module Input : sig
      (** [reader mem ~pos_ref] defines a set of functions with a
          common interface. Each function accepts a memory [mem] and a
          [pos_ref] - a reference to a address that should be read. This
          reference will be updated for the amount of bytes that was
          actually read.

          @return a word lifted into a monad.
      *)
      type 'a reader = t -> pos_ref : addr ref -> 'a Or_error.t
      val word   : word_size:size -> word reader
      val int8   : word reader
      val uint8  : word reader
      val int16  : word reader
      val uint16 : word reader
      val int32  : word reader
      val int64  : word reader
    end

    (** {2 Printing and outputing}  *)

    include Printable.S with type t := t

    (** [hexdump t out] outputs hexdump (as per [hexdump -C]) of the
        memory to formatter [out]  *)
    val hexdump: t -> string

    (** a set of iterators, with identity monad.  *)
    include Memory_iterators with type t := t
                              and type 'a m = 'a

    (** iterators lifter to the Or_error monad  *)
    module With_error : Memory_iterators with type t := t
                                          and type 'a m = 'a Or_error.t

    (** lifts iterators to monad [M]  *)
    module Make_iterators( M : Monad.S )
      : Memory_iterators with type t := t
                          and type 'a m = 'a M.t


    (** {2 Interfacing with C}

        The following interfaces is supposed to be used only for the
        purposes of exposing memory to c programs. *)

    (** [to_buffers mem] creates a buffer representing the memory [mem].
        It is not specified whether the returned buffer has some sharing
        with underlying implementation. In other words the returned buffer
        shouldn't be modified.

        Since it is not guaranteed that memory is contiguous, a sequence of
        buffers is returned, with each buffer representing a contiguous
        part of memory.

    *)
    val to_buffer : t -> Bigsubstring.t


    (** Tries over memory  *)
    module Trie : sig
      module R8  : Trie.S with type key = t
      module R16 : Trie.S with type key = t
      module R32 : Trie.S with type key = t
      module R64 : Trie.S with type key = t
    end
  end

  (** Table.

      Tables are used to partition memory region into a set of
      non-intersecting areas. Each area is assosiated with arbitrary
      value of type ['a] bound to the type of the table.

      All operations over tables are purely applicative, i.e. there is
      no observable side-effects. Although, they employ some kind of
      caching underneath the hood, so that they perform better if
      they're  build once and used many times.

      Tables can be also linked. For example, if you have two tables
      mapping the same memory region to a different sets of values, you
      can create a mapping from one set of values to another. See [link]
      function for mode details. *)
  module Table : sig
    type 'a t = 'a table [@@deriving sexp_of]
    type 'a hashable = 'a Hashtbl.Hashable.t

    (** creates an empty table  *)
    val empty : 'a t

    (** creates a table containing one bindins  *)
    val singleton : mem -> 'a -> 'a t

    (** [add table mem v] returns a new table with added mapping from a
        mem region [mem] to a data value [v] *)
    val add : 'a t -> mem -> 'a -> 'a t Or_error.t

    (** returns a new table with all mappings from the mem region
        [mem] removed *)
    val remove : 'a t -> mem -> 'a t

    (** [change tab mem ~f] function [f] is applied to a set of all memory
        regions that intersects with [mem]. If function [f] evaluates to
        [`remap (new_mem,y)] then all memory regions that have had
        intersections with [mem] will be removed from the new map and
        memory region [new_mem] will be mapped to [y]. If [f] evaluates to
        [`remove], then the regions will be removed, and nothing will be
        added. If it evaluates to [`skip] then the table will be returned
        unchanged.  Intersections are passed sorted in an ascending order.
    *)
    val change : 'a t -> mem -> f:((mem * 'a) seq -> [
        | `rebind of mem * 'a         (** add new mapping instead  *)
        | `update of ((mem * 'a) -> 'a) (** update all bindings      *)
        | `remove                    (** remove all bindings      *)
        | `ignore])                  (** don't touch anything     *)
      -> 'a t

    (** [length table] returns a number of entries in the table  *)
    val length : 'a t -> int

    (** [find table mem] finds an element mapped to the memory region [mem]  *)
    val find : 'a t -> mem -> 'a option

    (** [find_addr tab addr] finds a memory region that contains a
        specified [addr]   *)
    val find_addr : 'a t -> addr -> (mem * 'a) option

    (** [intersections table mem] returns all mappings in a [table] that
        have intersections with [mem] *)
    val intersections : 'a t -> mem -> (mem * 'a) seq

    (** [fold_intersections table mem] folds over all regions
        intersecting with [mem] *)
    val fold_intersections : 'a t -> mem -> init:'b -> f:(mem -> 'a -> 'b -> 'b) -> 'b

    (** [has_intersections tab mem] is true iff some portion of [mem] is
        is already mapped in [tab]. *)
    val has_intersections : 'a t -> mem -> bool

    (** [mem table mem] is true if table contains mem region [mem]  *)
    val mem : _ t -> mem -> bool

    (** [next table elt] returns element next to [elt], if any *)
    val next : 'a t -> mem -> (mem * 'a) option

    (** [next table elt] returns element preceding to [elt], if any *)
    val prev : 'a t -> mem -> (mem * 'a) option

    (** [min tab] return the lowest binding  *)
    val min : 'a t -> (mem * 'a) option

    (** [max tab] return the highest binding  *)
    val max : 'a t -> (mem * 'a) option

    (** Relation multiplicity.
        For a given type ['a] creates type ['m]
    *)
    type ('a,'m) r

    (** {2 Table relations}  *)

    (** [0..*]  *)
    val many : ('a, 'a seq) r

    val at_least_one : ('a, 'a * 'a seq) r

    (** [1..1]     *)
    val one : ('a, 'a) r

    (** [0..1]  *)
    val maybe_one : ('a, 'a option) r


    (** [link relation t t1 t2] takes two tables and returns a mapping
        from elements of one table to elements of other table.

        Parameter [t] specifies a [hashable] typeclass of the type ['a]. If
        type ['a] implements [Hashable] interface, then you can obtain it
        with [hashable] function, e.g. [Int.hashable] with return the
        appropriate type class. If ['a] doesn't implement [Hashable], then
        it can be implemented manually.

        Relation specifies the multiplicity of the relation between
        entities from table [t1] to entities from table [t2], and is
        summarized below:

        - [one_to_many] means that a particular region from table [t1] can
        span several memory regions from table [t2]. Example: segments
        to symbols relation.

        - [one_to_one] means that for each value of type ['a] there is
        exactly one value of type ['b]. This relation should be used with
        caution, since it is quantified over _all_ values of type
        ['a]. Indeed, it should be used only for cases, when it can be
        guaranteed, that it is impossible to create such value of type
        ['b], that has no correspondence in table [t2]. Otherwise,
        [one_to_maybe_one] relation should be used. Example: llvm
        machine code to assembly string relation.

        - [one_to_maybe_one] means that for each value in table [t1] there
        exists at most one value in table [t2]. Example: function to
        symbol relation.

        {3 Examples}

        {[
          let mc_of_insn  = link one_to:one Insn.hashable insns mcs
          let syms_of_sec = link one_to:many Sec.hashable  secs syms
        ]} *)

    val link : one_to:('b,'r) r -> 'a hashable -> 'a t -> 'b t -> 'a -> 'r


    (** [rev_map arity t tab] creates a reverse mapping from values of
        typeclass [t] stored in table [tab] to memory regions.

        Note. not every mapping is reversable, for example, trying to obtain
        a reverse of surjective mapping as a one-to-one mapping will
        result in an error. But surjective mappings can be reversed
        using [~one_to:many] mapping. A particular example of surjective
        mapping is [symbol] tables, in a case when functions can occupy
        several non-contiguous regions of memory.

        For example, to create a mapping from a function symbol to
        sequence of memory regions with it code:

        {[rev_map one_to:many Sym.hashable tab]}

    *)
    val rev_map : one_to:(mem,'r) r -> 'a hashable -> 'a t -> ('a -> 'r) Or_error.t

    (** {2 Iterators}

        This section provides a common set of iterators. Note: name
        iterator is used in a functional meaning, i.e., an iterator is a
        function that takes a data structure and another function, and
        applies it to all elements in some manner.

        All iterators share some common part of interface that was lifted
        to a ['a ranged] type. When you see

        [('a t -> f:('a -> bool) -> bool) ranged]

        just mentally substitute it with:

        [?start -> ?until -> 'a t -> f:('a -> bool) -> bool].

        In other words ['f ranged] just prepends [?start -> ?until ->] to
        function with type ['f] (do not forget that ['f] can be an arrow
        type).

        [start] and [until] parameters narrows iteration to some
        subset of table. If they are unspecified then iteration would
        be performed on all table entries in an ascending order of
        addresses. If they are specified, then if [start <= until],
        then iteration will be performed in the same order but on a
        specified subset. In the case, when [start > until], iteration
        will be performed in a decreasing order.  *)
    type 'a ranged
      = ?start:mem   (** defaults to the lowest mapped region *)
      -> ?until:mem   (** defaults to the highest mapped area  *)
      -> 'a

    val existsi  : ('a t -> f:(mem -> 'a -> bool) -> bool) ranged
    val for_alli : ('a t -> f:(mem -> 'a -> bool) -> bool) ranged
    val exists   : ('a t -> f:(      'a -> bool) -> bool) ranged
    val for_all  : ('a t -> f:(      'a -> bool) -> bool) ranged

    val count    : ('a t -> f:('a -> bool) -> int) ranged
    val find_if  : ('a t -> f:('a -> bool) -> 'a option) ranged
    val find_map : ('a t -> f:('a -> 'b option) -> 'b option) ranged
    val fold  : ('a t -> init:'b -> f:('a -> 'b -> 'b) -> 'b) ranged
    val iter  : ('a t -> f:('a -> unit) -> unit) ranged

    val find_mapi : ('a t -> f:(mem -> 'a -> 'b option) -> 'b option) ranged
    val foldi: ('a t -> init:'b -> f:(mem -> 'a -> 'b -> 'b) -> 'b) ranged
    val iteri : ('a t -> f:(mem -> 'a -> unit) -> unit) ranged

    val map : ('a t -> f:('a -> 'b) -> 'b t) ranged
    val mapi : ('a t -> f:(mem -> 'a -> 'b) -> 'b t) ranged

    (** removes all mappings that do not satisfy the predicate  *)
    val filter : ('a t -> f:('a -> bool) -> 'a t) ranged
    val filter_map : ('a t -> f:('a -> 'b option) -> 'b t) ranged

    val filteri : ('a t -> f:(mem -> 'a -> bool) -> 'a t) ranged
    val filter_mapi : ('a t -> f:(mem -> 'a -> 'b option) -> 'b t) ranged


    (** [to_sequence tab] converts the table [t] to a
        sequence of key-value pairs.  *)
    val to_sequence : ('a t -> (mem * 'a) seq) ranged


    (** [regions table] returns in an ascending order of addresses all
        memory regions mapped in a [table] *)
    val regions : ('a t -> mem seq) ranged

    (** [regions table] returns in an ascending order of addresses all
        elements mapped in a [table] *)
    val elements : ('a t -> 'a seq) ranged

    val pp : 'a printer -> 'a t printer
  end

  (** A locations of a chunk of memory  *)
  module Location : sig
    type t = {
      addr : addr;
      len  : int;
    } [@@deriving bin_io, compare, fields, sexp]
  end

  (** memory location  *)
  type location = Location.t [@@deriving bin_io, compare, sexp]

  (** A backend interface.

      This interface must be implemented by a backend plugin, and
      registered with [Image.register] function in order to be
      accessible for loading images.*)

  module Backend : sig

    (** memory access permissions  *)
    type perm = R | W | X | Or of perm * perm
    [@@deriving bin_io, compare, sexp]

    (** A named contiguous part of file with permissions.
        Also, known as segment in ELF.    *)
    module Segment : sig
      type t = {
        name: string;
        perm: perm;         (** segment's permissions  *)
        off: int;
        location : location;
      } [@@deriving bin_io, compare, fields, sexp]
    end

    (** Symbol definition, that can span several non-contiguous parts of
        memory *)
    module Symbol : sig
      type t = {
        name : string;
        is_function : bool;
        is_debug : bool;
        locations : location * location list;
      } [@@deriving bin_io, compare, fields, sexp]
    end

    (** Just a named region of memory.  *)
    module Section : sig
      type t = {
        name : string;
        location : location;
      } [@@deriving bin_io, compare, fields, sexp]
    end

    (** A Img from a backend perspective.  *)
    module Img : sig
      type t = {
        arch     : arch;
        entry    : addr;
        segments : Segment.t * Segment.t list;
        symbols  : Symbol.t list;
        sections  : Section.t list;
      } [@@deriving bin_io, compare, fields, sexp]
    end

    (** the actual interface to be implemented  *)
    type t = Bigstring.t -> Img.t option
  end


  (** Binary Image.  *)
  module Image : sig
    (** {2 Type definitions}  *)

    type t = image [@@deriving sexp_of]            (** image   *)

    (** segment *)
    type segment [@@deriving bin_io, compare, sexp]
    (** symbol  *)
    type symbol [@@deriving bin_io, compare, sexp]

    type path = string

    (** {2 Constructing}  *)

    (** constructing an image can result in actual image and a set
        (hopefully empty) of errors occured in a process of decoding an
        image, that do not prevent us from actually creating an image. So,
        this information messages can be considered as warnings. *)
    type result = (t * Error.t list) Or_error.t

    (** [create ?backend filename] creates an image of the file specified
        specified by the [filename]. If [backend] is equal to "auto", then
        all backends are tried in order. If only one backend can read this
        file (i.e., there is no ambiguity), then image is returned. If
        [backend] is not specifed, then the LLVM backend is used. *)
    val create : ?backend:string -> path -> result

    (** [of_string ?backend ~data] creates an image from the specified
        [data]. See {!create} for [backend] parameter. *)
    val of_string : ?backend:string -> string -> result

    (** [of_bigstring ?backend ~data] creates an image from the specified
        [data]. See {!create} for [backend] parameter. *)
    val of_bigstring : ?backend:string -> Bigstring.t -> result


    (** {2 Attributes}  *)

    val entry_point : t -> addr
    val filename : t -> string option
    val arch: t -> arch
    val addr_size : t -> addr_size
    val endian : t -> endian

    val data : t -> Bigstring.t

    (** {2 Tables }  *)
    val words : t -> size -> word table
    val segments : t -> segment table
    val symbols : t -> symbol table

    (** {2 Tags}  *)
    val segment : segment tag
    val symbol  : string tag
    val section : string tag

    (** returns memory, annotated with tags  *)
    val memory : t -> value memmap

    (** {2 Mappings }  *)
    val memory_of_segment  : t -> segment -> mem
    (** [memory_of_symbol sym]: returns the memory of symbol in acending order. *)
    val memory_of_symbol   : t -> symbol -> mem * mem seq
    val symbols_of_segment : t -> segment -> symbol seq
    val segment_of_symbol  : t -> symbol -> segment

    (** Image Segments.
        Segment is a contiguous region of memory that has
        permissions. The same as segment in ELF.    *)
    module Segment : sig
      type t = segment
      include Regular.S with type t := t
      val name : t -> string
      val is_writable   : t -> bool
      val is_readable   : t -> bool
      val is_executable : t -> bool
    end

    (** Symbol.  *)
    module Symbol : sig
      type t = symbol
      include Regular.S with type t := t
      val name : t -> string
      val is_function : t -> bool
      val is_debug : t -> bool
    end

    (** {2 Backend Interface}  *)

    (** [register_backend ~name backend] tries to register backend under
        the specified [name]. *)
    val register_backend : name:string -> Backend.t -> [ `Ok | `Duplicate ]

    (** lists all registered backends  *)
    val available_backends : unit -> string list

  end

  (** Memory maps.
      Memory map is an assosiative data structure that maps memory
      regions to values. Unlike in the Table, memory
      regions in the Memmap can intersect in an arbitrary ways. This
      data structure is also known as Interval Tree or Segmented Tree.

      Underneath the hood it is implemented using augumented AVL tree,
      so that all operations are logarithmic. *)
  module Memmap : sig

    (** memory map, aka interval trees  *)
    type 'a t = 'a memmap [@@deriving sexp_of]

    (** [empty] map  *)
    val empty : 'a t

    (** [singleton] a memory map containing only one memory region  *)
    val singleton : mem -> 'a -> 'a t

    (** [min_addr map] is a minimum addr mapped in [map] *)
    val min_addr : 'a t -> addr option

    (** [max_addr map] is a maximum addr mapped in [map] *)
    val max_addr : 'a t -> addr option

    (** [min_binding map] is a minimum binding mapped in [map] *)
    val min_binding : 'a t -> (mem * 'a) option

    (** [max_binding map] is a maximum binding mapped in [map] *)
    val max_binding : 'a t -> (mem * 'a) option

    (** [add map mem tag] adds a new memory region [mem] tagged with
        [tag]. If the same region was already in the [map] it will be
        tagged with the [tag] again, even if it has had the same tag. *)
    val add : 'a t -> mem -> 'a -> 'a t

    (** [dominators map mem] an ordered sequence of all memory regions,
        containing [mem]. A memory region [(x,y)] contains region [(p,q)],
        iff [p >= x && q <= y], where memory regions are depicted using
        closed intervals. *)
    val dominators : 'a t -> mem -> (mem * 'a) seq

    (** [intersections map mem] an ordered sequence of all memory regions,
        that intersects with [mem]. Memory region [(x,y)] intersects with
        region [(p,q)] iff there exists such [z] that

        [z >= p || z <= q && z >= x && z <= y].

        In other words if there exists such byte that belongs to both memory
        regions. *)
    val intersections : 'a t -> mem -> (mem * 'a) seq

    (** [intersects map mem] is true if [intersections map mem] is not empty *)
    val intersects : 'a t -> mem -> bool

    (** [dominates map mem] if there is a non empty set of dominators  *)
    val dominates : 'a t -> mem -> bool

    (** [contains map addr] true if there exists such memory region [mem],
        that [Memory.contains mem addr] *)
    val contains : 'a t -> addr -> bool

    (** [lookup map addr] returns an ordered sequence of all memory
        containing the [addr] *)
    val lookup : 'a t -> addr -> (mem * 'a) seq

    (** [map m f] returns a new map with each tag mapped
        with function [f] *)
    val map : 'a t -> f:('a -> 'b) -> 'b t

    (** [mapi m f] the same as [map], but [f] is called with two
        arguments: [mem] and [tag], where [mem] is a memory region,
        and [tag] is a [tag] assosiated with that region. *)
    val mapi : 'a t -> f:(mem -> 'a -> 'b) -> 'b t

    (** [filter map f] returns a map that contains only those elements
        for which [f] evaluated to [true] *)
    val filter : 'a t -> f:('a -> bool) -> 'a t

    (** [filter_map m f] creates a new map by applying a function [f] to
        each tag. If [f] returns [Some x] then this region will be mapped
        to [x] in a new map, otherwise it will be dropped. *)
    val filter_map : 'a t -> f:('a -> 'b option) -> 'b t

    (** [filter_mapi] is like [filter_map] but use function also accepts
        would assosiated memory region *)
    val filter_mapi : 'a t -> f:(mem -> 'a -> 'b option) -> 'b t

    (** [remove map mem] removes all bindings to [mem]  *)
    val remove : 'a t -> mem -> 'a t

    (** [remove_intersections map mem] removes all bindings that
        that intersects with [mem] *)
    val remove_intersections : 'a t -> mem -> 'a t

    (** [remove_dominators map mem] removes all bindings that are
        dominators to [mem] *)
    val remove_dominators : 'a t -> mem -> 'a t

    (** [to_sequence map] converts the memmap ['a t] to a sequence of
        key-value pairs *)
    val to_sequence : 'a t -> (mem * 'a) seq

    include Container.S1 with type 'a t := 'a t

    val pp : 'a printer -> 'a t printer
  end


  (** Symbolizer defines a method for assigning symbolic names to addresses  *)
  type symbolizer

  (** Rooter defines a method for finding function starts in a program  *)
  type rooter

  (** Brancher defines a method for resolving branch instruction   *)
  type brancher

  (** Reconstructor  defines a method for reconstructing symbol tables   *)
  type reconstructor

  (** value of type [disasm] is a result of the disassembling of a
      memory region.  *)
  type disasm

  (** values of type [insn] represents machine instructions decoded
      from the a given piece of memory *)
  type insn [@@deriving bin_io, compare, sexp_of]

  (** [block] is a region of memory that is believed to be a basic block
      of control flow graph to the best of our knowledge. *)
  type block [@@deriving compare, sexp_of]

  type cfg [@@deriving compare]

  (** a jump kind.
      A jump to another block can be conditional or unconditional.
  *)
  type jump = [
    | `Jump     (** unconditional jump                  *)
    | `Cond     (** conditional jump                    *)
  ] [@@deriving compare, sexp]
  (** This type defines a relation between two basic blocks.  *)
  type edge = [jump | `Fall] [@@deriving compare, sexp]


  (** Kinds of instructions  *)
  module Kind : sig
    type branch = [
      | `Conditional_branch
      | `Unconditional_branch
      | `Indirect_branch
    ] [@@deriving bin_io, compare, enumerate, sexp]

    type affecting_control = [
      | branch
      | `Return
      | `Call
      | `Barrier
      | `Terminator
      | `May_affect_control_flow
    ] [@@deriving bin_io, compare, enumerate, sexp]

    type having_side_effect = [
      | `May_load
      | `May_store
    ] [@@deriving bin_io, compare, enumerate, sexp]

    type t = [
      | affecting_control
      | having_side_effect
    ] [@@deriving bin_io, compare, enumerate, sexp]
  end

  (** abstract and opaque register  *)
  type reg [@@deriving bin_io, compare, sexp]

  (** opaque immediate value  *)
  type imm [@@deriving bin_io, compare, sexp]

  (** floating point value  *)
  type fmm [@@deriving bin_io, compare, sexp]

  (** kind of instruction  *)
  type kind = Kind.t [@@deriving bin_io, compare, sexp]


  (** Register.  *)
  module Reg : sig
    type t = reg

    (** unique number representing a register  *)
    val code : t -> int

    (** name of a register  *)
    val name : t -> string
    include Regular.S with type t := t
  end


  (** Integer immediate operand  *)
  module Imm : sig
    type t = imm
    val to_word  : t -> width:int -> word option
    val to_int64 : t -> int64
    val to_int   : t -> int option
    include Regular.S with type t := t
  end

  (** Floating point immediate operand  *)
  module Fmm : sig
    type t = fmm
    val to_float : t -> float
    include Regular.S with type t := t
  end

  (** Operand *)
  module Op : sig
    (** operand *)
    type t =
      | Reg of reg
      | Imm of imm
      | Fmm of fmm
<<<<<<< HEAD

=======
    [@@deriving bin_io, compare, sexp]
>>>>>>> 0bb2580b
    (** Normalized comparison.  *)
    module Normalized : sig
      val compare : t -> t -> int
      val hash : t -> int
      val compare_ops : t array -> t array -> int
    end

    val pp_adt : Format.formatter -> t -> unit
    include Regular.S with type t := t
  end

  type op = Op.t [@@deriving bin_io, compare, sexp_of]

  (** Expert interface to disassembler.

      This interface is rather complicated, and is built around two
      implementations of the disassembler [Basic] and [Recursive].
      [Basic] provides an efficient (and very lazy) linear sweep,
      driven in a continuation passing style. On top of the [Basic]
      the [Recursive] disassembler is built, that reconstructs the
      control flow graph, and represents the latter as a table of
      blocks. *)
  module Disasm_expert : sig
    (** Basic disassembler.

        This is a target agnostic basic low-level disassembler. *)
    module Basic : sig
      (** predicate to drive the disassembler *)
      type pred = [
        | `Valid    (** stop on first valid insn  *)
        |  Kind.t   (** stop on first insn of the specified kind *)
      ] [@@deriving sexp]

      (** {2 Basic types }  *)


      (** [insn] basic instruction.

          See {!Insn} module for a more detailed description.

          @typevar 'a = {{!asm}asm} | {{!empty}empty}, denotes whether assembly
          representation is available for the given instruction.

          @typevar 'k = {{!kind}kind} | {{!empty}empty}, denotes whether semantics
          kinds are available for the given instruction.*)
      type (+'a,+'k) insn

      (** [insns] is a list of pairs, where each pair consists of a
          memory region occupied by an instruction, and the instruction
          itself.  *)
      type (+'a,+'k) insns = (mem * ('a,'k) insn option) list

      (** witnesses the absence of the information *)
      type empty

      (** witnesses a presence of the assembly string *)
      type asm

      (** witnesses a presence of the semantic kinds *)
      type kinds

      (** abbreviate an instruction with full information.  *)
      type full_insn = (asm,kinds) insn [@@deriving compare, sexp_of]

      (** Disassembler.

          ['a] and ['k] type variables specify disassembler modes of
          operation. In a process of disassembly it can store extra
          information that might be useful. Although, since storing it
          takes extra time and space, it is disabled by default.

          The first type variable specifies whether storing assembly strings
          is enabled. It can be switched using [store_asm], [drop_asm]
          functions. When it is enabled, then this type variable will be set
          to [asm], and it will give an access to functions that returns
          this information. Otherwise, this type variable will be set to
          [empty], thus stopping you from accessing assembler information.

          The second type variable stands for [kinds], i.e. to store or not to
          store extra information about instruction kind.

          Note: at some points you can have an access to this information
          even if you don't enable it explicitly.
      *)
      type ('a,'k) t

      (** Disassembler state.

          Words of precautions: this state is valid only inside handlers
          functions of the [run] function. It shouldn't be stored
          anywhere.
          First two type variables are bound correspondingly to two
          variables of the disassmbler [('a,'k) t] type. The last pair
          of type variables are bounded to input and output types of
          user functions. They are made different, so that a function
          can be run in an arbitrary monad. For simple cases, the can
          be made the same. *)
      type (+'a,+'k,'s,'r) state

      (** [with_disasm ?debug_level ?cpu ~backend ~f target] creates a
          disassembler passing all options to [create] function and
          applies function [f] to it. Once [f] is evaluated the
          disassembler is closed with [close] function.  *)
      val with_disasm :
        ?debug_level:int -> ?cpu:string -> backend:string -> string ->
        f:((empty, empty) t -> 'a Or_error.t) -> 'a Or_error.t

      (** [create ?debug_level ?cpu ~backend target] creates a
          disassembler for the specified [target]. All parameters are
          backend specific, consult the concrete backend for more
          information. In general, the greater [debug_level] is, the
          more debug information will be outputed by a backend. To
          silent backend set it [0]. This is a default value. Example:

          [create ~debug_level:3 ~backend:"llvm" "x86_64" ~f:process]
      *)
      val create : ?debug_level:int -> ?cpu:string -> backend:string -> string ->
        (empty, empty) t Or_error.t


      (** [close d] closes a disassembler [d].   *)
      val close : (_,_) t -> unit

      (** enables storing assembler information  *)
      val store_asm : (_,'k) t -> (asm,'k) t

      (** enables storing instruction kinds information *)
      val store_kinds : ('a,_) t -> ('a,kinds) t

      (** [run ?stop_on ?invalid ?stopped dis mem ~init ~return ~hit]
          performs recursive disassembly of specified memory [mem]. The
          process of disassembly can be driven using [stop], [step], [back]
          and [jump] functions, described later.

          @param backlog defines a size of history of states, that can
          be used for backtracking. Defaults to some positive natural
          number.

          @param stop_on defines a set of predicates that will be checked
          on each step to decide whether it should stop here and call a
          user-provided [hit] function, or it should continue. The descision
          is made acording to the rule: [if exists stop_on then stop], i.e.,
          it there exists such predicate in a set of predicates, that
          evaluates to true, then stop the disassembly and pass the control
          to the user function [hit].  A few notes: only valid instructions
          can match predicates, and if the set is empty, then it always
          evaluates to false.

          @param init initial value of user data, that can be passed
          through handlers (cf., [fold])

          @param return a function that lifts user data type ['s] to type
          ['r]. It is useful when you need to perform disassembly in some
          monad, like [Or_error], or [Lwt]. Otherwise, just use [ident]
          function and assume that ['s == 'r].

          In a process of disassembly user provided callbacks are invoked by
          the engine. To each callback at least two parameters are passed:
          [state] and [user_data]. [user_data] is arbitrary data of type ['s]
          with which the folding over the memory is actually
          performed. [state] incapsulates the current state of the
          disassembler, and provides continuation functions, namely [stop],
          [next] and [back], that drives the process of disassembly. This
          functions are used to pass control back to the disassembler.

          [stopped state user_data] is called when there is no more data to
          disassemble. This handler is optional and defaults to [stop].

          [invalid state user_data] is an optional handler that is called on
          each invalid instruction (i.e., a portion of data that is not a
          valid instruction), it defaults to [step], i.e., to skipping.

          [hit state mem insn data] is called when one of the predicates
          specifed by a user was hit. [insn] is actually the instruction
          that satisfies the predicate. [mem] is a memory region spanned by
          the instruction. [data] is a user data. [insn] can be queried for
          assembly string and kinds even if the corresponding modes are
          disabled.  *)
      val run :
        ?backlog:int ->
        ?stop_on:pred list ->
        ?invalid:(('a,'k,'s,'r) state -> mem -> 's -> 'r) ->
        ?stopped:(('a,'k,'s,'r) state -> 's -> 'r) ->
        ?hit:(('a,'k,'s,'r) state -> mem -> (asm,kinds) insn -> 's -> 'r) ->
        ('a,'k) t ->
        return:('s -> 'r) ->
        init:'s -> mem -> 'r

      (** [insn_of_mem dis mem] performes a disassembly of one instruction
          from the a given memory region [mem]. Returns a tuple
          [imem,insn,`left over] where [imem] stands for a piece of memory
          consumed in a process of disassembly, [insn] can be [Some ins] if
          disassembly was successful, and [None] otherwise. [`left over]
          complements [imem] to original [mem]. *)
      val insn_of_mem : (_,_) t -> mem ->
        (mem * (asm,kinds) insn option * [`left of mem | `finished]) Or_error.t

      (** current position of the disassembler  *)
      val addr : (_,_,_,_) state -> addr

      (** current set of predicates *)
      val preds : (_,_,_,_) state -> pred list

      (** updates the set of predicates, that rules the stop condition.  *)
      val with_preds : ('a,'k,'s,'r) state -> pred list -> ('a,'k,'s,'r) state

      (** a queue of instructions disassembled in this step  *)
      val insns : ('a,'k,_,_) state -> ('a,'k) insns

      (** [last s n] returns last [n] instructions disassembled in this
          step. If there are less then [n] instructions, then returns a
          smaller list *)
      val last : ('a,'k,'s,'r) state -> int -> ('a,'k) insns

      (** the memory region we're currently working on *)
      val memory : (_,_,_,_) state -> mem

      (** stop the disassembly and return the provided value.  *)
      val stop : (_,_,'s,'r) state -> 's -> 'r

      (** continue disassembling from the current point. You can change a
          a set of predicates, before stepping next. If you want to continue
          from a different address, use [jump] *)
      val step : (_,_,'s,'r) state -> 's -> 'r

      (** jump to the specified memory and continue disassembly in it.

          For example, if you want to jump to a specified address, and
          you're working in a [Or_error] monad, then you can:

          [view ~from:addr (mem state) >>= fun mem -> jump mem data]
      *)
      val jump : (_,_,'s,'r) state -> mem -> 's -> 'r

      (** restarts last step.   *)
      val back : (_,_,'s,'r) state -> 's -> 'r

      (** Basic instruction.
          This instruction is an opaque pointer into C-backend, thus
          it is protected with phantom types. *)
      module Insn : sig

        type ('a,'k) t = ('a,'k) insn

        (** [sexp_of_t insn] returns a sexp representation of [insn]  *)
        val sexp_of_t : ('a,'k) t -> Sexp.t

        (** [compare i1 i2] compares instruction [i1] and [i2]  *)
        val compare : ('a,'k) t -> ('a,'k) t -> int

        (** [code insn] returns an integer code, that is bijective
            with instruction opcode. It might not be the actual opcode, it
            may also change between different backends, and different
            versions of the same backend. *)
        val code : ('a,'k) t -> int

        (** [name insn] returns a textual representation of the
            instruction name. It might be the mnemonics, or a name,
            specific to a backend. The name is guaranteed to biject with
            the opcode (and thus to [code]).  *)
        val name : ('a,'k) t -> string

        (** [kinds insn] returns a high-level semantic information
            about the instruction. See {!Kind} for the description of
            semantic codes.  *)
        val kinds : ('a,kinds) t -> Kind.t list

        (** [is insn kind] checks whether instruction [insn] belongs
            to the semantic [kind] *)
        val is : ('a,kinds) t -> Kind.t -> bool

        (** [asm insn] returns assembly representation of the instruction  *)
        val asm : (asm,'k) t -> string

        (** [ops insn] gives an access to [insn]'s operands.   *)
        val ops  : ('a,'k) t -> op array
      end

      (** Trie maps over instructions  *)
      module Trie : sig
        type key

        (** [key_of_first_insns state ~len:n] creates a key from first [n]
            instructions stored in the state if state contains such
            amount of instructions  *)
        val key_of_first_insns : (_,_,_,_) state -> len:int -> key option

        module Normalized : Trie.S with type key = key
        include Trie.S with type key := key
      end

      (** enumerates names of available disassembler backends.  *)
      val available_backends : unit -> string list
    end

    (** A simple linear sweep disassembler.  *)
    module Linear : sig

      (** output type of a disassembler.  *)
      type t = (mem * insn option) list

      (** [Linear.sweep arch mem] will perform a linear sweep
          disassembly on the specified memory [mem] *)
      val sweep : arch -> mem -> t Or_error.t

      module With_exn : sig
        (** [Linear.With_exn.sweep] same as
            [Linear_sweep.memory], but raises an exception, instead of
            returning [Or_error] monad *)
        val sweep : arch -> mem -> t
      end
    end

    (** Recursive Descent Disassembler.  This disassembler is built on
        top of [Basic] disassembler. It uses the work list algorithm
        to implement recursive descent disassembly and reconstructs
        the whole program CFG.

        This is an expert-level module, and it is suggested to use
        high-level [Disasm] interface, that is built ontop of this
        module.  *)
    module Recursive : sig

      type t

      (** [error] domain of errors.  *)
      type error = [
        | `Failed_to_disasm of mem
        | `Failed_to_lift of mem * Basic.full_insn * Error.t
      ] [@@deriving sexp_of]

      (** [run ?backend ?brancher ?rooter arch mem] disassemble and
          reconstruct a CFG of the code in [mem], assuming
          architecture [arch].

          @param backend a backend name (default is implementation defined).
          @param brancher what {{!Brancher}brancher} to use
          (defaults to {!Brancher.of_bil}.
          @param rooter what {{!Rooter}rooter} to use (defaults to
          {!Rooter.empty}). *)
      val run :
        ?backend:string ->
        ?brancher:brancher ->
        ?rooter:rooter -> arch -> mem -> t Or_error.t

      (** [cfg t] returns a control flow graph, representing the code
          in the input region of memory. Note, this is not a subroutine CFG,
          is is a whole segment graph.  *)
      val cfg : t -> cfg


      (** [errors disasm] returns a list of non-critical errors, that
          happened during the disassembly (e.g., unknown opcodes and
          unlifted instructions.  *)
      val errors : t -> error list
    end
  end

  (** Assembly instruction.

      On a high level, the instruction is a pair of the opcode and
      operands. A BIL code, that describes semantics of the
      instruction may be attached to it. Also, semantic tags (or flags)
      may add further information about the instruction.

      The instruction are usually created by a low level machinery,
      and analyzed on the later stages. So, usually, there is no need
      to create one manually.

      For example, each block is a sequence of instructions (see
      {!Block.insns}), also with each non-synthetic term there is an
      an {!Disasm.insn} field, that stores an instruction from which
      the term was born.
  *)
  module Insn : sig
<<<<<<< HEAD
    type t = insn
=======


    type t = insn [@@deriving bin_io, compare, sexp]
>>>>>>> 0bb2580b

    (** {3 Creating}
        The following functions will create [insn] instances from a lower
        level representation.
    *)
    val of_basic : ?bil:bil -> Disasm_expert.Basic.full_insn -> t

    (** returns backend specific name of instruction *)
    val name : t -> string

    (** target-specific assembler string representing the instruction  *)
    val asm  : t -> string

    (** returns BIL program specifying instruction semantics  *)
    val bil  : t -> bil

    (** instruction operands  *)
    val ops  : t -> op array

    (** {3 Instruction properties}

        A property or a semantic tag is some kind of attribute
        associated with an instruction. Usually a property is a
        boolean, it either holds or not. In our case we employ modular
        logic, and a property can have an intermediate state between
        true and false. That means, that we have two kinds of
        relations, strong "must" and weaker "may".  The [must]
        property is known to be a property associated with the
        instruction. It is a strong knowledge. For example, if an
        instruction has [jump] property, then it is guaranteed to be a
        jump instruction. On the other hand, the [may] property
        represent some uncertain knowledge. For example, the [load]
        property is [may] as it designates that an instruction may
        access the main memory, or may not access, as it depends on some
        information, that cannot be deduced statically.  *)

    type must = Must
    type may = May
    type 'a property

    val new_property : 'a -> string -> 'a property


    (** the instruction performs a non-regular control flow *)
    val jump                : must property

    (** under some dynamic condition the instruction may perform a
        non-regular control flow *)
    val conditional         : must property

    (** the instruction is jump with a target that is not a constant  *)
    val indirect            : must property

    (** the instruction is a call to subroutine.  *)
    val call                : must property

    (** instruction is a return from a call  *)
    val return              : must property

    (** the instruction may perform a non-regular control flow  *)
    val affect_control_flow : may  property

    (** the instruction may load from memory  *)
    val load                : may  property

    (** the instruction may store to memory  *)
    val store               : may  property


    (** [is property insn] is [true] if [insn] has [property]  *)
    val is  : must property -> t -> bool

    (** [may propery insn] is [true] if [insn] has [property]  *)
    val may : may  property -> t -> bool


    (** [must property insn] postulate that [insn] must have the [property]  *)
    val must    : must property -> t -> t

    (** [must property insn] postulate that [insn] must not have the [property]  *)
    val mustn't : must property -> t -> t

    (** [must property insn] postulate that [insn] may have the [property]  *)
    val should    : may  property -> t -> t

    (** [must property insn] postulate that [insn] shouldn't have the [property]  *)
    val shouldn't : may  property -> t -> t


    (** [pp_adt] prints instruction in ADT format, suitable for reading
        by evaluating in many languages, e.g. Python, Js, etc *)
    val pp_adt : t printer

    (** {3 Prefix Tree}
        This module provides a trie data structure where a sequence of
        instructions is used as a key (and an individual instruction
        as a token). Two implementations are provided, a regular, where
        insns are compared as-is, and normalized, where instructions are
        compared using normalized comparison.

        In normalized comparison concerete immediate values are ignored,
        and if instructions have different number of operands, then only
        then excess operands are excluded from the comparison.
    *)
    module Trie : sig
      (** Trie requires 0(1) get operation  *)
      type key

      (** [key_of_insns insns] takes a list of instructions and transforms
          it to [key] *)
      val key_of_insns : t list -> key

      module Normalized : Trie.S with type key = key
      include Trie.S with type key := key
    end

    include Regular.S with type t := t
  end

  (** Basic block.

      Basic block is piece of code, that has single entry and single
      exit. It can be seen as a container for instructions. Also,
      basic blocks are nodes of control flow graphs.


      The following invariants must be preserved:
      - there is no known jump in the program, that points to an
        instruction that is not a leader of a basic block;
      - any jump instruction is a terminator of some basic block;
      - each basic block consists of at least one instruction.
  *)
  module Block : sig
    type t = block

    (** [create mem insn] creates a block
        Preconditions:
        - [insns <> []]  *)
    val create : mem -> (mem * insn) list -> t

    (** [addr block = Memory.min_addr (memory block)] address of the first instruction  *)
    val addr : t -> addr

    (** [memory blk] a memory region, occupied by a block*)
    val memory : t -> mem

    (** [leader blk] the first instruction *)
    val leader : t -> insn

    (** [terminator blk] last instruction of the block  *)
    val terminator : t -> insn

    (** [insns blk] returns a list of block instructions.*)
    val insns : t -> (mem * insn) list

    (** Since [block] contains a region of memory, that is not regular,
        the block itself is also non-regular. But it is, at least,
        printable.  *)
    include Opaque.S     with type t := t
    (** all the printing stuff, including [to_string] function *)
    include Printable.S  with type t := t
  end

  (** BAP Common Graphs.

      This module contains several graph structures, that are used
      across BAP.

      The idiomatic use case is to bind the chosen graph to a shorter
      name and use it as a first class module with different functions
      in {{!Graphlib.Std}graphlib} library, e.g.,

      {[
        module G = Graphs.Cfg

        let insns cfg =
          Graphlib.reverse_postorder_traverse (module G) cfg |>
          Seq.map ~f:Block.insns |>
          Seq.concat_map ~f:Seq.of_list
      ]}
  *)
  module Graphs : sig


    (** Control Flow Graph with a machine basic block as a node.  *)
    module Cfg : Graph with type t = cfg
                        and type node = block
                        and type Edge.label = edge

    (** A call graph representation.
        In this representations, nodes are identifiers of subroutine
        terms, and edges, representing calls, are marked with a list of
        callsites, where callsite is denoted by a jump term.  *)
    module Callgraph : Graph with type node = tid
                              and type Node.label = tid
                              and type Edge.label = jmp term list

    (** Graph view over IR.

        This module implements a graph view on an intermediate
        representation of a subroutine. To create an instance of a
        graph, using existing subroutine use {!Sub.to_cfg}. At any
        moment current sub term can be obtained using {!Sub.of_cfg}
        function. This is a just a projection operation, so it doesn't
        take any computing time.

        All [Graph] modification operations, like [insert], [remove]
        and [update] in [Node] and [Edge] modules are mapped to
        corresponding [Term] operations. Also, for performance
        reasons, graph is augmented with auxiliary data structures,
        that performs most of the operations in O(log(N)) time.

        Although this implements all operations of {!Graph} interface
        it is recommended to use {!Term} or [Builder] interfaces to
        build and modify underlying terms. The next few sections will
        clarify the behavior of a graph when it is modified using
        {!Graph} interface. If you do not want to read the following
        sections, then better do not use this module to build your
        terms.

        {2 Inserting nodes}

        When node is inserted into a graph [g] all jumps of a node,
        that lead to blocks that are already in a graph will be
        represented as edges. Also, all jumps from other nodes to the
        inserted node, will be added as edges (assuming that this
        other nodes are also in the graph g). Thus inserting node can
        create an arbitrary number of edges, from zero to N. If jump
        target is not yet in the graph, then jump is not removed from a
        sequence of jumps of the inserted node, but just ignored.


        {2 Updating nodes}

        When node is updated with the same node (but possibly with
        different set of terms, see {{!sema}description of sameness})
        then all changes that affects control flow will be
        applied. For example, if jump is absent in a new version of a
        block, and this jump corresponds to an edge in the graph, then
        this edge will be removed.

        {2 Removing nodes}

        The node will be removed from the underlying [sub term], and
        all edges incident to the removed node will be also removed.
        This will not affect jmp terms of blk terms.

        {2 Inserting edges}

        Edges in IR graph represents a transfer of a control flow
        between basic blocks. The basic block in IR is more reach,
        rather then a node in a graph. For example, in blk term the
        order of jumps matters. Jump [n] is taken, only if guard
        conditions of jumps [0] to [n-1] evaluated to [false] (like
        switch statement in C language). The order of edges in a graph
        is unspecified. So, some precaution should be taken, to handle
        edge removing and inserting correctly. Each edge is labeled
        with abstract label, that represents the jump position in a
        graph.

        When an edge is created it will look for corresponding jumps
        in source node. If there exists such jump, and it points to
        the destination, then it will be left untouched. If it points
        to a different node, then it will be fixed to point at the
        a given destination. If there is no position in a slot,
        represented by the a given label, then it will be
        inserted. Dummy jumps will be prepended before the inserted
        jump, if needed.

        When an edge is inserted into the graph, then source and
        destination nodes are inserted or updated (depending on whether
        they were already present in the graph). As a result, the
        graph must contain at least nodes, incident to the edge, and
        the edge itself.

        {2 Updating edge}

        Updating an edge is basically the same, as updating incident
        nodes, a given that the edge exists in the graph.


        {2 Removing edge}

        Removing an edge is not symmetric with edge insertion. It
        doesn't remove the incident nodes, but instead removes jumps
        from the source node to destination. The jumps are removed
        accurately, so that the order (and semantics) is preserved. If
        the removed jump was in the middle of the sequence then it is
        substituted by a dummy jump with [false] guard.
    *)
    module Ir : sig
      type t
      type edge
      type node

      (** since in IR the order of edges defines semantics, we provide
          extra functions *)
      module Edge : sig
        include Edge with type graph = t
                      and type node = node
                      and type t = edge

        (** [jmps dir e g] enumerates all jumps (including calls,
            interrupts, indirects, etc), that occurs before if
            [dir = `before] or after if [dir = `after] an edge [e] *)
        val jmps  : [`after | `before] -> t -> graph -> jmp term seq

        (** [edges dir e g] enumerates all edges occurring before of
            after an edge [e] in graph [g] *)
        val edges : [`after | `before] -> t -> graph -> t seq

        (** [jmp e] returns a jmp term associated with edge [e]  *)
        val jmp : t -> jmp term

        (** [tid e] returns a tid of a jmp term that is associated
            with an edge [e] *)
        val tid : t -> tid

        (** [cond e g] computes a condition expression that is
            asserted to be [true] if this branch is taken.

            Note: this is not the same as a condition associated with
            the jmp term itself, it takes into account all conditions
            preceding the edge.
        *)
        val cond : t -> graph -> exp

        include Printable.S with type t := t
      end

      (** IR Graph node.

          Node is labeled by the [blk term].*)
      module Node : sig
        include Node with type graph = t
                      and type t = node
                      and type edge = edge
                      and type label = blk term
        include Printable.S with type t := t
      end

      include Graph with type t := t
                     and type node := node
                     and type edge := edge
                     and type Node.label = blk term
                     and module Node := Node
                     and module Edge := Edge
    end


    (** Graph of Term identifiers.

        This is a graph where all information is distilled to term
        identifiers and relations between them, that are also labeled with
        term identifiers.  *)
    module Tid : Graph with type node = tid
                        and type Node.label = tid
                        and type Edge.label = tid
  end

  (** Disassembled program.
      An interface for diassembling things. *)
  module Disasm : sig
    type t = disasm

    (** [create cfg]   *)
    val create : cfg -> t

    (** [disassemble ?roots arch mem] disassemble provided memory region
        [mem] using best available algorithm and backend for the specified
        [arch]. Roots, if provided, should point to memory regions, that
        are believed to contain code. At best, this should be a list of
        function starts. If no roots are provided, then the starting
        address of the provided memory [mem] will be used as a root.

        The returned value will contain all memory reachable from the
        a given set of roots, at our best knowledge. *)
    val of_mem :
      ?backend:string ->
      ?brancher:brancher ->
      ?rooter:rooter -> arch -> mem -> t Or_error.t

    (** [disassemble_image image] disassemble a given image.
        Will take executable segments of the image and disassemble it,
        applying [disassemble] function. If no roots are specified, then
        symbol table will be used as a source of roots. If file doesn't
        contain one, then entry point will be used.
    *)
    val of_image :
      ?backend:string ->
      ?brancher:brancher -> ?rooter:rooter -> image -> t Or_error.t

    (** [disassemble_file ?roots path] takes a path to a binary and
        disassembles it  *)
    val of_file :
      ?backend:string ->
      ?brancher:brancher -> ?rooter:rooter ->
      ?loader:string -> string -> t Or_error.t


    (** [With_exn.f] is the same as [f] except that it throws an
        exception instead of returning [Error].  *)
    module With_exn : sig

      (** see {!Disasm.of_mem}  *)
      val of_mem   : ?backend:string -> ?brancher:brancher ->
        ?rooter:rooter -> arch -> mem -> t
      (** see {!Disasm.of_image}  *)
      val of_image : ?backend:string -> ?brancher:brancher ->
        ?rooter:rooter -> image -> t

      (** see {!Disasm.of_file} *)
      val of_file  : ?backend:string -> ?brancher:brancher ->
        ?rooter:rooter -> ?loader:string -> string -> t
    end

    (** [merge d1 d2] is a union of control flow graphs and erros of
        the two disassemblers.  *)
    val merge : t -> t -> t

    (** returns all instructions that was successfully decoded in an
        ascending order of their addresses. Each instruction is
        accompanied with its block of memory. *)
    val insns : t -> (mem * insn) seq

    (** A whole program CFG.  *)
    val cfg : t -> cfg


    (** {2 Tags}  *)

    (** machine instruction.  *)
    val insn : insn tag
  end

  type symtab

  (** Reconstructed symbol table.  *)
  module Symtab : sig
    (** This data structure holds information about functions that
        were found in the executable.*)

    (** symbol table  *)
    type t = symtab [@@deriving sexp_of]

    (** [(name,entry,graph)] a simple representation of a function *)
    type fn = string * block * cfg [@@deriving sexp_of]

    (** empty symbol table  *)
    val empty : t

    (** [add_symbol table name entry blocks] extends [table] with a
        new symbol with a given [name], [entry] block and body
        [blocks].  *)
    val add_symbol : t -> fn -> t

    (** [remove table fn] removes symbol [fn] from [table]  *)
    val remove : t -> fn -> t

    (** [find_by_name symbols name] finds a symbol with a given namem  *)
    val find_by_name  : t -> string -> fn option

    (** [find_by_start symbols addr] finds a symbol that starts from
        a given address *)
    val find_by_start : t -> addr -> fn option

    (** [owners addr] return a list of functions that owns [addr] *)
    val owners : t -> addr -> fn list

    (** [dominators syms mem] returns a list of functions that
        dominates over provided memory region [mem] *)
    val dominators : t -> mem -> fn list

    (** [intersecting_mem syms mem] returns a list of functions, that
        resides in memory region [mem]  *)
    val intersecting : t -> mem -> fn list

    (** [to_sequence symtab] returns a sequence of functions  *)
    val to_sequence : t -> fn seq

    (** [span fn] returns a memory map of a region occupied by a
        function [fn] *)
    val span : fn -> unit memmap
  end


  type lifter = mem -> Disasm_expert.Basic.full_insn -> bil Or_error.t



  (** A BIL model of CPU

      In general this is a model of a processor architecture, involving
      ALU, processing unit, registers and memory.

      The definitions in this module are so generic, that they
      present on all processors.
 *)
  module type CPU = sig

    (** A set of general purpose registers *)
    val gpr : Var.Set.t

    (** Memory  *)
    val mem : var

    (** Stack pointer  *)
    val sp  : var

    (** {4 Flag registers}  *)


    (** zero flag  *)
    val zf  : var

    (** carry flag  *)
    val cf  : var


    (** overflow flag  *)
    val vf  : var


    (** negative flag  *)
    val nf  : var

    (** {3 Predicates}  *)


    (** [is_reg var] true if [var] is a processor register  *)
    val is_reg : var -> bool

    (** [is_flag reg] is true if [reg] is a flag register   *)
    val is_flag : var -> bool


    (** [is_sp x = Var.same x sp] *)
    val is_sp : var -> bool

    (** [is_bp x] is true if [x] can be possibly used as a base
        pointer register.  *)
    val is_bp : var -> bool


    (** [is_zf x = Var.same x zf] *)
    val is_zf : var -> bool

    (** [is_cf x = Var.same x cf] *)
    val is_cf : var -> bool

    (** [is_vf x = Var.same x vf] *)
    val is_vf : var -> bool

    (** [is_nf x = Var.same x nf] *)
    val is_nf : var -> bool

    (** [is_mem x = Var.same x mem] *)
    val is_mem : var -> bool
  end

  (** Abstract interface for all targets.

      Each target supported by BAP implements this interface. To get
      access to the implementation use
      {{!target_of_arch}target_of_arch} function. Code written using
      this interface is cross-platform, i.e., target agnostic. If you
      want to write target-specific code, then use directly
      corresponding libraries: {{!ARM}ARM}, {{!IA32}IA32},
      {{!AMD64}AMD64}. *)
  module type Target = sig


    (** access to the CPU variables.  *)
    module CPU : CPU

    (** [lift mem insn] lifts provided instruction to BIL.
        Usually you do not need to call this function directly, as
        [disassemble] function will do the lifting. *)
    val lift : lifter
  end

  (** [target_of_arch arch] returns a module packed into value, that
      abstracts target architecture. The returned module has type
      {!Target} and can be unpacked locally with:
      {[
        let module Target = (val target_of_arch arch) in
      ]} *)
  val target_of_arch : arch -> (module Target)


  (** Register new target architecture. If target for the given arch
      already exists, then it will be superseeded by the new
      target.  *)
  val register_target : arch -> (module Target) -> unit


  (** Term identifier  *)
  module Tid : sig
    type t = tid

    (** [create ()] creates a fresh newly term identifier  *)
    val create : unit -> t

    (** [set_name tid name] associates a [name] with a given
        term identifier [tid]. Any previous associations are
        overridden.*)
    val set_name : tid -> string -> unit

    (** [name tid] returns a term name: either a string name
        with at-prefix, or number identifier.   *)
    val name : tid -> string

    (** [from_string s] parses tid from string. The expected
        format is:
        {v
          tid = symbol | number.
          symbol = "@", string.
          number = "%", hex.
          string = ?sequence of characters?.
          number = ?ocaml hexadecimal representation?.
        v}
    *)
    val from_string : string -> tid Or_error.t

    (** [from_string_exn s] same as [from_string_exn] but throws
        exception on error.  *)
    val from_string_exn : string -> tid

    (** infix notation for [from_string_exn]  *)
    val (!!) : string -> tid

    include Regular.S with type t := t
  end

  (** IR language term.

      Term is a building block of the
        {{!sema}Intermediate Representation} of the binary program.

        This module provides functions that are overloaded for
        different term classes. Term class is denoted with an explicit
        instance of type [('a,'b)cls], where ['a] stands for the parent
        term and ['b] for the child term.

        {2 Example}

        Give a block

      {[# let b = Blk.create ();;]}
      {v val b : Blk.t =
          00000003: v}


        We can append a definition to it with an overloaded
        [Term.append]

      {[# let b = Term.append def_t b d_1;;]}
      {v val b : blk term =
          00000003:
          00000001: x := y + z
          v}

        Update a value of a definition in the block:


      {[# let b = Term.update def_t b d_2;;]}
      {v val b : blk term =
          00000003:
          00000001: x := true
          v} *)
  module Term : sig

    (** term type  *)
    type 'a t = 'a term

    (** [clone term] creates an object with a fresh new identifier
        that has the same contents as [term], i.e., that is
        syntactically the same. The clone operation is shallow, all
        subterms of [term] are unchanged.
    *)
    val clone : 'a t -> 'a t

    (** [same x y] returns true if [x] and [y] represents the same
        entity, i.e., [Tid.(tid x = tid y)] *)
    val same : 'a t -> 'a t -> bool

    (** [name t] returns a string representation of a term [t] identity *)
    val name : 'a t -> string

    (** [tid entity] returns a unique identifier of the [entity]  *)
    val tid : 'a t -> tid

    (** [length t p] returns an amount of terms of [t] class in a
        parent term [p] *)
    val length : ('a,'b) cls -> 'a t -> int

    (** [find t p id] is [Some c] if term [p] has a subterm of type [t]
        such that [tid c = id].  *)
    val find : ('a,'b) cls -> 'a t -> tid -> 'b t option

    (** [find_exn t p id] like {!find} but raises [Not_found] if nothing
        is found.  *)
    val find_exn : ('a,'b) cls -> 'a t -> tid -> 'b t

    (** [update t p c] if term [p] contains a term with id equal to
        [tid c] then return [p] with this term substituted with [p] *)
    val update : ('a,'b) cls -> 'a t -> 'b t -> 'a t

    (** [remove t p id] returns a term that doesn't contain element
        with the a given [id] *)
    val remove : ('a,_) cls -> 'a t -> tid -> 'a t

    (** [change t p id f] if [p] contains subterm with of a given kind
        [t] and identifier [id], then apply [f] to this
        subterm. Otherwise, apply [f] to [None]. If [f] return [None],
        then remove this subterm (a given it did exist), otherwise,
        update parent with a new subterm.  *)
    val change : ('a,'b) cls -> 'a t -> tid -> ('b t option -> 'b t option) -> 'a t


    (** [enum ?rev t p] enumerate all subterms of type [t] of the
        a given term [p] *)
    val enum : ?rev:bool -> ('a,'b) cls -> 'a t -> 'b t seq

    (** [to_sequence ?rev t p] is a synonym for [enum]. *)
    val to_sequence : ?rev:bool -> ('a,'b) cls -> 'a t -> 'b t seq

    (** [map t p ~f] returns term [p] with all subterms of type [t]
        mapped with function [f] *)
    val map : ('a,'b) cls -> 'a t -> f:('b t -> 'b t) -> 'a t

    (** [filter_map t p ~f] returns term [p] with all subterms of type
        [t] filter_mapped with function [f], i.e., all terms for which
        function [f] returned [Some thing] are substituted by the
        [thing], otherwise they're removed from the parent term *)
    val filter_map : ('a,'b) cls -> 'a t -> f:('b t -> 'b t option) -> 'a t

    (** [concat_map t p ~f] substitute subterm [c] of type [t] in
        parent term [p] with [f c]. If [f c] is an empty list, then
        [c] doesn't occur in a new parent term, if [f c] is a
        singleton list, then [c] is substituted with the [f c], like
        in [map]. If [f c] is a list of [n] elements, then in the
        place of [c] this [n] elements are inserted.  *)
    val concat_map : ('a,'b) cls -> 'a t -> f:('b t -> 'b t list) -> 'a t

    (** [filter t p ~f] returns a term [p] with subterms [c] for which
        [f c = false] removed. *)
    val filter : ('a,'b) cls -> 'a t -> f:('b t -> bool) -> 'a t

    (** [first t p] returns the first subterm of type [t] of a given
        parent [p] *)
    val first : ('a,'b) cls -> 'a t -> 'b t option

    (** [last t p] returns a last subterm of type [t] of a given
        parent [p] *)
    val last  : ('a,'b) cls -> 'a t -> 'b t option

    (** [next t p id] returns a term that preceeds a term with a given
        [id], if such exists.  *)
    val next : ('a,'b) cls -> 'a t -> tid -> 'b t option

    (** [next t p id] returns a term that is after a term with a given
        [id], if such exists.  *)
    val prev : ('a,'b) cls -> 'a t -> tid -> 'b t option

    (** [after t ?rev p tid] returns all subterms in term [p] that
        occur after a term with a given [tid]. if [rev] is [true] or
        omitted then terms are returned in the evaluation
        order. Otherwise they're reversed. If there is no term with
        a given [tid], then an empty sequence is returned. *)
    val after : ('a,'b) cls -> ?rev:bool -> 'a t -> tid -> 'b t seq

    (** [before t ?rev p tid] returns all term that occurs before
        defintion with a given [tid] in blk. If there is no such
        definition, then the sequence will be empty.  @param rev has
        the same meaning as in {!after}.  *)
    val before : ('a,'b) cls -> ?rev:bool -> 'a t -> tid -> 'b t seq

    (** [append t ~after:this p c] returns the [p] term with [c]
        appended after [this] term. If [after] is not specified, then
        append [def] to the end of the parent term (if it makes sense,
        otherwise it is just added).  If [this] doesn't occur in the
        [p] term then do nothing. The term tid is preserved.  *)
    val append : ('a,'b) cls -> ?after:tid -> 'a t -> 'b t -> 'a t

    (** [prepend t ~before:this p c] returns the [p] with [c] inserted
        before [this] term. If [before] is left unspecified, then
        insert the [c] at the beginning of the [p] if it is a
        sequence, otherwise just insert. If [this] is specified but
        doesn't occur in the [p] then [p] is returned as is.  In all
        cases, the returned term has the same [tid] as [p]. *)
    val prepend : ('a,'b) cls -> ?before:tid -> 'a t -> 'b t -> 'a t

    (** [nth t p n] returns [n]'th [t]-term of parent [p].  *)
    val nth : ('a,'b) cls -> 'a t -> int -> 'b t option

    (** [nth_exn t p n] same as [nth], but raises exception if [n] is
        not a valid position number.  *)
    val nth_exn : ('a,'b) cls -> 'a t -> int -> 'b t


    (** {2 Attributes}

        Terms attribute set can be extended, using {{!Value}universal
        values}. A value of type ['a tag] is used to denote an
        attribute of type ['a] with the name [Value.Tag.name tag].

        With the provided interface Term can be treated as an
        extensible record.
    *)

    (** [set_attr term attr value] attaches an [value] to attribute
        [attr] in [term] *)
    val set_attr : 'a t -> 'b tag -> 'b -> 'a t
    (** [attrs term attrs] returns the set of [attributes] associated
        with a [term]*)
    val attrs : 'a t -> Dict.t
    (** [get_attr term attr] returns a value of the a given [attr] in
        [term] *)
    val get_attr : 'a t -> 'b tag -> 'b option

    (** [has_attr term attr] is [true] if [term] has attribute [attr]  *)
    val has_attr : 'a t -> 'b tag -> bool

    (** [del_attr term attr] deletes attribute [attr] from [term]  *)
    val del_attr : 'a t -> 'b tag -> 'a t


    (** {Predefined attributes}  *)

    (** a term was artificially produced from a term with a given tid.   *)
    val origin : tid tag

    (** a term was introduced artificially by an analysis.  *)
    val synthetic : unit tag

    (** a term is identified as always non dead  *)
    val live : unit tag

    (** a term is identified as dead  *)
    val dead : unit tag

    (** to mark a term as visited by some algorithm  *)
    val visited : unit tag

    (** precondition must on the entrance to the subroutine *)
    val precondition : exp tag

    (** invariant must be always true while the term is evaluated  *)
    val invariant : exp tag

    (** must hold just after the term is left  *)
    val postcondition : exp tag


    (** {2 Higher order mapping}  *)

    (** Mapper perfoms deep identity term mapping. If you override any
        method make sure that you didn't forget to invoke parent's
        method, as OCaml will not call it for you.  *)
    class mapper : object
      inherit Exp.mapper

      (** [map_term cls t] dispatches [t] to corresponding method *)
      method map_term : 't 'p. ('p,'t) cls -> 't term -> 't term

      (** [run p] maps each sub in program [p]  *)
      method run : program term -> program term

      (** [map_sub sub] maps each arg and blk in [sub]  *)
      method map_sub : sub term -> sub term

      (** [map_arg arg] is [arg]   *)
      method map_arg : arg term -> arg term

      (** [map_blk blk] is [blk]   *)
      method map_blk : blk term -> blk term

      (** [map_phi phi] is [phi]   *)
      method map_phi : phi term -> phi term

      (** [map_def def] is [def]   *)
      method map_def : def term -> def term

      (** [map_jmp jmp] is [jmp]   *)
      method map_jmp : jmp term -> jmp term
    end

    (** Visitor performs deep visiting. As always, don't forget to
        overrid parent methods. The visitor comes with useful [enter_T]
        [leave_T] that are no-ops in this visitor, so if you inherit
        directly from it, then you may not call to the parent method.  *)
    class ['a] visitor : object
      inherit ['a] Exp.visitor

      method enter_term : 't 'p . ('p,'t) cls -> 't term -> 'a -> 'a
      (** [visit_term cls t] dispatch term [t] to corresponding method  *)
      method visit_term : 't 'p . ('p,'t) cls -> 't term -> 'a -> 'a
      method leave_term : 't 'p . ('p,'t) cls -> 't term -> 'a -> 'a


      method enter_program : program term -> 'a -> 'a
      method run           : program term -> 'a -> 'a
      method leave_program : program term -> 'a -> 'a

      method enter_sub : sub term -> 'a -> 'a
      method visit_sub : sub term -> 'a -> 'a
      method leave_sub : sub term -> 'a -> 'a

      method enter_blk : blk term -> 'a -> 'a
      method visit_blk : blk term -> 'a -> 'a
      method leave_blk : blk term -> 'a -> 'a

      method enter_arg : arg term -> 'a -> 'a
      method visit_arg : arg term -> 'a -> 'a
      method leave_arg : arg term -> 'a -> 'a

      method enter_phi : phi term -> 'a -> 'a
      method visit_phi : phi term -> 'a -> 'a
      method leave_phi : phi term -> 'a -> 'a

      method enter_def : def term -> 'a -> 'a
      method visit_def : def term -> 'a -> 'a
      method leave_def : def term -> 'a -> 'a

      method enter_jmp : jmp term -> 'a -> 'a
      method visit_jmp : jmp term -> 'a -> 'a
      method leave_jmp : jmp term -> 'a -> 'a
    end


    (** [switch cls t ~program ~sub .. ~jmp] performs a pattern
        matching over a term [t] based on its type class [cls].
        It is guaranteed that only one function will be called for a
        term.*)
    val switch : ('p,'t) cls ->
      program:(program term -> 'a) ->
      sub:(sub term -> 'a) ->
      arg:(arg term -> 'a) ->
      blk:(blk term -> 'a) ->
      phi:(phi term -> 'a) ->
      def:(def term -> 'a) ->
      jmp:(jmp term -> 'a) -> 't term -> 'a


    (** [proj cls t ?case] a special case of pattern matching,
        where all cases by default returns [None] *)
    val proj : ('p,'t) cls ->
      ?program:(program term -> 'a option) ->
      ?sub:(sub term -> 'a option) ->
      ?arg:(arg term -> 'a option) ->
      ?blk:(blk term -> 'a option) ->
      ?phi:(phi term -> 'a option) ->
      ?def:(def term -> 'a option) ->
      ?jmp:(jmp term -> 'a option) ->
      't term -> 'a option

    (** [cata cls ~init t ?case] performs a pattern matching. All
        methods by default returns [init].
        Note: [cata] stands for [catamorphism] *)
    val cata : ('p,'t) cls -> init:'a ->
      ?program:(program term -> 'a) ->
      ?sub:(sub term -> 'a) ->
      ?arg:(arg term -> 'a) ->
      ?blk:(blk term -> 'a) ->
      ?phi:(phi term -> 'a) ->
      ?def:(def term -> 'a) ->
      ?jmp:(jmp term -> 'a) ->
      't term -> 'a

  end

  (** Program in Intermediate representation.  *)
  module Program : sig
    (** Program is a collection of function terms. *)

    type t = program term

    (** [create ?tid ()] creates an empty program. If [tid]  *)
    val create : ?tid:tid -> unit -> t

    (** [lift symbols] takes a table of functions and return a whole
        program lifted into IR *)
    val lift : symtab -> program term

    (** [to_graph program] creates a callgraph of a [program]  *)
    val to_graph : t -> Graphs.Callgraph.t

    (** [lookup t program id] is like {{!find}find} but performs deep
        lookup in the whole [program] for a term with a given [id].
        This function is memoized, so it has amortized O(1)
        complexity, with a wostcase complexity of $O(N)$, where $N$ is
        the total amount of terms in program.  *)
    val lookup : (_,'b) cls -> t -> tid -> 'b term option

    (** [parent t program id] is [Some p] iff [find t p id <> None]  *)
    val parent : ('a,'b) cls -> t -> tid -> 'a term option

    (** Program builder.  *)
    module Builder : sig
      type t
      (** Initializes an empty builder.  *)
      val create : ?tid:tid  -> ?subs:int -> unit -> t

      (** [add_sub builder sub] appends a subroutine term to the
          program.  *)
      val add_sub : t -> sub term -> unit

      (** fixes the result  *)
      val result : t -> program term
    end

    include Regular.S with type t := t
  end

  (** Subroutine.  *)
  module Sub : sig
    (** Subroutine is a set of blocks.  The first block of a function is
        considered an entry block.  *)
    type t = sub term

    (** [create ?name ()] creates an empty subroutine with an optional
        name. *)
    val create : ?tid:tid -> ?name:string -> unit -> t

    (** [lift entry] takes an basic block of assembler instructions,
        as an entry and lifts it to the subroutine term.  *)
    val lift : block -> cfg -> sub term

    (** [name sub] returns a subroutine name  *)
    val name : t -> string

    (** updates subroutine name *)
    val with_name : t -> string -> t

    (** [ssa sub] returns [sub] in SSA form. If program is already in
        SSA, then do nothing (see also {!is_ssa}). The underlying
        algorithm produces a semi-pruned SSA form. To represent
        different versions of the same variable we use {{!Var}variable
        versions}. Any definition of a variable increases its version
        number. So, the zero version is reserved for variables that
        weren't defined before the first use.  *)
    val ssa : t -> t

    (** [is_ssa sub] is [true] if [sub] was transformed into an SSA
        form. This is O(1) predicate that doesn't really check, that
        a subroutine is in an SSA form, so it is a responsibility of
        a user to preserve the SSA form on any transformation.    *)
    val is_ssa : t -> bool

    (** [free_vars sub] computes a set of variables that are free in
        a given subroutine [sub]. The variable is considered free if it
        is used before defined or is not locally bound.  If [sub] is in
        an SSA form, then the set is computed trivially, thanks to a
        naming scheme. If program is not in an SSA form, then a BFS on a
        dominators tree is used.  *)
    val free_vars : t -> Var.Set.t

    (** [to_graph sub] builds a graph of subroutine [sub]. Graph nodes
        are block term identifiers, and edges are labeled with term
        identifiers of the jmp terms, that corresponds to the edge.
        This representation is useful, if you need to compute some
        graph relation on a subroutine, that will be later used to
        perform its incremental transformation. *)
    val to_graph : t -> Graphs.Tid.t

    (** [to_cfg sub] builds a graph representation of a subroutine
        [sub]. All graph operations are mapped to corresponding
        [Term] operations. See {!Graphlib.Ir} for more information.*)
    val to_cfg : t -> Graphs.Ir.t

    (** [of_cfg cfg] extracts a [sub term] from a given graph [cfg].
        Since {!Graphlib.Ir} module builds term incrementally this
        operation is just a projection, i.e., it has O(0) complexity.  *)
    val of_cfg : Graphs.Ir.t -> t


    (** other names for the given subroutine.*)
    val aliases : string list tag

    (** A subroutine doesn't examine any values except its arguments,
        and have no effects except the return value. Basically this is
        just slightly more strict class than the pure attribute below,
        since function is not allowed to read global memory.  Note that a
        function that has pointer arguments and examines the data
        pointed to is not const. Likewise, a function that
        calls a non-const function usually is not be const. It does not
        make sense for a const function to return void *)
    val const : unit tag

    (** A subroutine have no effects except the return value and their
        return value depends only on the parameters and/or global
        variables.  *)
    val pure : unit tag

    (** A subroutine is a stub  *)
    val stub : unit tag

    (** A subroutine is visible outside of the compilation unit  *)
    val extern : unit tag

    (** a subroutine doesn't contain any calls in any disguise, i.e.,
        no longjmps, indirect calls, exceptions, etc.    *)
    val leaf : unit tag

    (** A subroutine is malloc-like, i.e., the pointer P returned
        by the subroutine cannot alias any other pointer valid when the
        function returns, and moreover no pointers to valid objects occur
        in any storage addressed by P. *)
    val malloc : unit tag

    (** A subroutine will not return (either loop infinitely or abort
        a program)  *)
    val noreturn : unit tag

    (** A subroutine may return more than one time. Examples of such
        functions are setjmp and vfork *)
    val returns_twice : unit tag

    (** A subroutine doesn't throw exceptions  *)
    val nothrow : unit tag

    (** Subroutine builder *)
    module Builder : sig
      type t

      (** initializes empty subroutine builder.  *)
      val create : ?tid:tid -> ?args:int -> ?blks:int -> ?name:string ->
        unit -> t

      (** appends a block to a subroutine  *)
      val add_blk : t -> blk term -> unit

      (** appends an argument  *)
      val add_arg : t -> arg term -> unit

      (** returns current result  *)
      val result : t -> sub term
    end

    include Regular.S with type t := t
  end

  (** Basic block.

      Logically block consists of a set of {{!Phi}phi nodes}, a
      sequence of {{!Def}definitions} and a sequence of out-coming
      edges, aka {{!Jmp}jumps}. A colloquial term for this three
      entities is a {e block element}.

      The order of Phi-nodes can be specified in any order, as
      they execute simultaneously . Definitions are stored in the
      order of execution. Jumps are specified in the order in which
      they should be taken, i.e., jmp_n is taken only after
      jmp_n-1 and if and only if the latter was not taken. For
      example, if block ends with N jumps, where each n-th jump
      have destination named t_n and condition c_n then it
      would have the semantics as per the following OCaml program:

      {v
            if c_1 then jump t_1 else
            if c_2 then jump t_2 else
            if c_N then jump t_N else
            stop
      v} *)
  module Blk : sig

    type t = blk term

    (** Union type for all element types  *)
    type elt = [
      | `Def of def term
      | `Phi of phi term
      | `Jmp of jmp term
    ]

    (** [create ()] creates a new empty block.  *)
    val create : ?tid:tid -> unit -> t

    (** [lift block] takes a basic block of assembly instructions and
        lifts it to a list of blk terms. The first term in the list
        is the entry. *)
    val lift : cfg -> block -> blk term list


    (** [from_insn insn] creates an IR representation of a single
        machine instruction [insn].  *)
    val from_insn : insn -> blk term list

    (** [split_while blk ~f] splits [blk] into two block: the first
        block holds all definitions for which [f p] is true and has
        the same tid as [blk]. The second block is freshly created and
        holds the rest definitions (if any). All successors of the
        [blk] become successors of the second block, which becomes the
        successor of the first block.

        Note: if [f def] is [true] for all blocks, then the second
        block will not contain any definitions, i.e., the result would
        be the same as of {{!split_bot}split_bot} function. *)
    val split_while : t -> f:(def term -> bool) -> t * t

    (** [split_after blk def] creates two new blocks, where the first
        block contains all defintions up to [def] inclusive, the
        second contains the rest.

        Note: if def is not in a [blk] then the first block will contain
        all the defintions, and the second block will be empty.  *)
    val split_after : t -> def term -> t * t

    (** [split_before blk def] is like {{!split_after}split_after} but
        [def] will fall into the second [blk] *)
    val split_before : t -> def term -> t * t

    (** [split_top blk] returns two blocks, where first block shares
        the same tid as [blk] and has all $\Phi$-nodes of [blk], but
        has only one destination, namely the second block. Second
        block has new tidentity, but inherits all definitions and
        jumps from the [blk]. *)
    val split_top : t -> t * t

    (** [split_top blk] returns two blocks, where first block shares
        the same tid as [blk], has all $\Phi$-nodes and definitions
        from [blk], but has only one destination, namely the second
        block. Second block has new tidentity, all jumps from the
        [blk]. *)
    val split_bot : t -> t * t

    (** [elts ~rev blk] return all elements of the [blk].  if [rev] is
        false or left unspecified, then elements are returned in the
        following order: $\Phi$-nodes, defs (in normal order), jmps in
        the order in which they will be taken.  If [rev] is true, the
        order will be the following: all jumps in the opposite order,
        then definitions in the opposite order, and finally
        $\Phi$-nodes. *)
    val elts : ?rev:bool -> t -> elt seq

    (** [map_exp b ~f] applies function [f] for each expression in
        block [b]. By default function [f] will be applied to all
        values of type [exp], including right hand sides of phi-nodes,
        definitions, jump conditions and targets.  If [skip] parameter
        is specified, then terms of corresponding kind will be
        skipped, i.e., function [f] will not be applied to them. *)
    val map_exp :
      ?skip:[`phi | `def | `jmp] list -> (** defaults to [[]]  *)
      t -> f:(exp -> exp) -> t


    (** [substitute ?skip blk x y] substitutes each occurrence of
        expression [x] with expression [y] in block [blk]. The
        substitution is performed deeply. If [skip] parameter is
        specified, then terms of corresponding kind will be left
        untouched.  *)
    val substitute :
      ?skip:[`phi | `def | `jmp] list -> (** defaults to [[]]  *)
      t -> exp -> exp -> t

    (** [map_lhs blk ~f] applies [f] to every left hand side variable
        in def and phi subterms of [blk]. If [skip] parameter is
        specified, then terms of corresponding kind will be left
        untouched. E.g., [map_lhs ~skip:[`phi] ~f:(substitute vars)]
        will perform a substitution only on definitions (and will
        ignore phi-nodes) *)
    val map_lhs :
      ?skip:[`phi | `def ] list -> (** defaults to [[]]  *)
      t -> f:(var -> var) -> t

    (** [find_var blk var] finds a last definition of a variable [var]
        in a block [blk].  *)
    val find_var : t -> var -> [
        | `Phi of phi term
        | `Def of def term
      ] option

    (** [defines_var blk x] true if there exists such phi term or def
        term with left hand side equal to [x]  *)
    val defines_var : t -> var -> bool

    (** [free_vars blk] returns a set of variables that occurs free
        in block [blk]. A variable is free, if it occurs unbound in the
        expression and there is no preceding definition of this variable
        in a block [blk].  *)
    val free_vars : t -> Var.Set.t

    (** [uses_var blk x] true if variable [x] is in [free_vars blk].
        If you need to call this function on several variables it is
        better to compute [free_vars] explicitly and use [Set.mem]
        function.  *)
    val uses_var : t -> var -> bool

    (** [occurs blk after:x def] if [def] is occurs after definition
        [def] in [blk].  *)
    val occurs : t -> after:tid -> tid -> bool

    (** Builder interface.  *)
    module Builder : sig
      (** This interface provides an efficient way to build new
          blocks. It is also useful, when rebuilding existing block.
          It is the user responsibility to preserve the uniqueness of
          identifiers throughout the program instance.  *)
      type t

      (** [create ~tid ~phis ~defs ~jmp ()] creates a block builder.
          If [tid] parameter is specified, then the new block will
          have this tid. If any of [phis], [defs] or [jmps] parameters
          are specified, the provtided number would be used as a hint
          of the expected amount of the corresponding entries. Since
          it is the hint, it can mismatch with the actual size. The
          hint must be a positive number.  *)
      val create : ?tid:tid -> ?phis:int -> ?defs:int -> ?jmps:int -> unit -> t

      (** [init blk] creates a builder based on an existing
          block. If [copy_phis], [copy_defs] or [copy_jmps] is [true]
          (defaults to [false]), then prepopulate builder with
          corresponding terms from block [blk]. If [same_tid] is true
          (default), then a resulting block will have the same [tid]
          as block [blk]. Otherwise, a fresh new [tid] will be created. *)
      val init :
        ?same_tid :bool ->       (** defaults to [true]  *)
        ?copy_phis:bool ->       (** defaults to [false] *)
        ?copy_defs:bool ->       (** defaults to [false] *)
        ?copy_jmps:bool ->       (** defaults to [false] *)
        blk term -> t

      (** appends a definition  *)
      val add_def : t -> def term -> unit
      (** appends a jump  *)
      val add_jmp : t -> jmp term -> unit
      (** appends a phi node  *)
      val add_phi : t -> phi term -> unit
      (** appends generic element *)
      val add_elt : t -> elt -> unit
      (** returns current result  *)
      val result  : t -> blk term
    end

    include Regular.S with type t := t
  end

  (** Definition.  *)
  module Def : sig
    (** The definition is an assignment. The left hand side of an
        assignment is a variable, and the right side is an expression.

        The definition is the only way for a block to perform some
        side effects.
    *)

    type t = def term

    (** [create ?tid x exp] creates definition [x := exp]  *)
    val create : ?tid:tid -> var -> exp -> t

    (** returns the left hand side of a definition  *)
    val lhs : t -> var
    (** returns the right hand side of a definition  *)
    val rhs : t -> exp

    (** updates the lhs of definition  *)
    val with_lhs : t -> var -> t
    (** updates the right hand side of a definition  *)
    val with_rhs : t -> exp -> t

    (** [map_exp def f] applies [f] to a [rhs] of [def] and returns
        an updated definition. *)
    val map_exp : t -> f:(exp -> exp) -> t

    (** [substitute def x y] substitutes [x] by [y] in the right hand
        side of a definition [def] *)
    val substitute : t -> exp -> exp -> t

    (** [free_vars def] returns a set of free variables, that occurs
        on the right hand side of definition [def]. See {!Exp.free_vars}
        for more information.  *)
    val free_vars : t -> Var.Set.t

    include Regular.S with type t := t
  end

  (** A control transfer operation.  *)
  module Jmp : sig
    (** Jmp is the only way to transfer control from block to block.
        Jumps are guarded with conditions. The jump should be taken
        only if its condition is evaluated to true.
        When control flow reaches the end of block it should take the
        first jump with true condition. If there is no such jump, then
        program stops.

        Jumps are further subdivided into categories:
        - goto - is a local control transfer instruction. The label
          can be only local to subroutine;
        - call - transfer a control to another subroutine. A call
          contains a continuation, i.e., a label to which we're hoping
          to return after subroutine returns the control to us. Of
          course, called subroutine can in general return to another
          position, or not to return at all.
        - ret - performs a return from subroutine
        - int - calls to interrupt subroutine. If interrupt returns,
          then continue with the provided label.

    *)
    type t = jmp term

    (** [create ?cond kind] creates a jump of a given kind  *)
    val create : ?tid:tid -> ?cond:exp -> jmp_kind -> t

    (** [create_call ?cond target] transfer control to subroutine
        [target] *)
    val create_call : ?tid:tid -> ?cond:exp -> call  -> t

    (** [create_goto ?cond label] local jump  *)
    val create_goto : ?tid:tid -> ?cond:exp -> label -> t

    (** [create_ret ?cond label] return from a procedure  *)
    val create_ret  : ?tid:tid -> ?cond:exp -> label -> t

    (** [create_int ?cond int_number return] call interrupt subroutine  *)
    val create_int  : ?tid:tid -> ?cond:exp -> int -> tid -> t

    (** [kind jmp] evaluates to a kind of jump  *)
    val kind : t -> jmp_kind

    (** [cond jmp] returns the jump guard condition  *)
    val cond : t -> exp

    (** [exps jmp] returns a sequence of expressions occurring in
        different positions of a jump [jmp], e.g., in [cond],
        [target], etc.  *)
    val exps : t -> exp seq

    (** [free_vars jmp] returns a set of all variables that are free
        in some expression in the jump [jmp].  *)
    val free_vars : t -> Var.Set.t

    (** [map_exp jmp ~f] applies [f] to each expression in a [jmp],
        e.g., conditions and indirect labels.  *)
    val map_exp : t -> f:(exp -> exp) -> t

    (** [substitute jmp x y] substitutes [x] by [y] in all expressions
        that occur in jump [jmp] expressions.*)
    val substitute : t -> exp -> exp -> t

    (** updated jump's guard condition  *)
    val with_cond : t -> exp -> t
    (** updated jump's kind  *)
    val with_kind : t -> jmp_kind -> t

    include Regular.S with type t := t
  end

  (** PHI-node  *)
  module Phi : sig
    (** Phi nodes are used to represent a set of values that can be
        assigned to a given variable depending on a control flow path
        taken.  Phi nodes should occur only in blocks that has more
        than one incoming edge, i.e., in blocks to which there is a
        transfer of control flow from more than one block.

        Each element of a phi-node corresponds to a particular
        incoming edge. *)
    type t = phi term

    (** [create var label exp] creates a phi-node that associates a
        variable [var] with an expression [exp]. This expression
        should be selected if a control flow enters a block, that owns
        this phi-node from a block labeled with [label]. Example,
        [create x loop_header y].*)
    val create : ?tid:tid -> var -> tid -> exp -> t

    (** [of_list var bindings] creates a phi-node, that for each pair
        of [label,exp] in the [bindings] list associates variable [var]
        with expression [exp] if control flow reaches this point via block
        labeled with [label].  *)
    val of_list : ?tid:tid -> var -> (tid * exp) list -> t

    (** [values phi] enumerate all possible values.  *)
    val values : t -> (tid * exp) seq

    (** [free_vars t] returns a set of variables that occur free on
        the right hand side of the phi-node. See {Exp.free_vars} for
        clarification on what variables are considered free.  *)
    val free_vars : t -> Var.Set.t

    (** [lhs phi] returns a variable associated with a phi node  *)
    val lhs : t -> var

    (** [with_lhs phi var] updates a left hand side of [phi] with
        [var] *)
    val with_lhs : t -> var -> t

    (** [map_exp t ~f] applies [f] to all expressions on the right
        hand side of a phi-node [t] *)
    val map_exp : t -> f:(exp -> exp) -> t

    (** [substitute phi x y] substitutes [x] by [y] in all right
        hand-side expressions of the [phi] node. *)
    val substitute : t -> exp -> exp -> t

    (** [update phi label exp] associates expression [exp] with a
        control flow path labeled with [label].  *)
    val update : t -> tid -> exp -> t

    (** [select phi label] takes the value corresponding to a control
        flow path marked with [label].   *)
    val select : t -> tid -> exp option

    (** [select_or_unknown phi label] is [exp] if
        [select phi label = Some exp], otherwise returns a
        [Bil.unknown] expression.     *)
    val select_or_unknown : t -> tid -> exp

    (** [remove def id] removes definition with a given [id]  *)
    val remove : t -> tid -> t

    include Regular.S with type t := t
  end

  (** Subroutine argument.  *)
  module Arg : sig
    (** In the IR model subroutines are not functions, that has a return
        value, but a more general subroutine that has a set of
        arguments, that can be used for  input, output or both
        purposes. *)

    type t = arg term

    (** [create ?intent var exp] creates an argument. If intent is
        not specified it is left unknown.   *)
    val create : ?tid:tid -> ?intent:intent -> var -> exp -> t

    (** [lhs arg] returns a variable associated with the argument.  *)
    val lhs : t -> var

    (** [rhs arg] returns an expression to which argument is
        bound.  *)
    val rhs : t -> exp

    (** [intent arg] returns the argument intent. The [None] value
        denontes unknown intent.  *)
    val intent : t -> intent option

    (** [with_intent intent arg] updates argument intent  *)
    val with_intent : t -> intent -> t

    (** removes the intent from an argument  *)
    val with_unknown_intent : t -> t


    (** {2 Attributes}  *)

    (** a caller of the subroutine must use an argument tagged with
        this attribute. This is useful for subroutines where not
        checking the result is either a security problem or always a
        bug, such as [realloc] *)
    val warn_unused : unit tag


    (** the size of allocated memory is the product of arguments
        marked with [alloc_size] attribute  *)
    val alloc_size : unit tag


    (** format(DSL) the specified argument of a subroutine is
        actually a format string written in a corresponding DSL. *)
    val format : string tag

    (** a contract requirement that this argument is not NULL.  *)
    val nonnull : unit tag

    include Regular.S with type t := t
  end

  (** A control transfer to another subroutine.  *)
  module Call : sig
    (** calls have two-fold representation. From the intra-procedural
        point of view call is a transfer of control to the next
        address with a side effect of calling to other
        subroutine. From the iter-procedural point of view, call is
        transfer of control from caller to the callee, that may or may
        not result in a return to the caller side.  Thus each call is
        represented by two labels. The [target] label points to the
        procedure that is called, the [return] label denotes a block
        to which the control flow should (but may not) continue when
        called subroutine returns.  *)

    type t = call


    (** [create ?return ~target ()] creates a call to the [target]
        subroutine. If [return] is not provided, that it is assumed that
        subroutine doesn't return. *)
    val create : ?return:label -> target:label -> unit -> t

    (** returns the target of the call  *)
    val target : t -> label

    (** returns call continuation  *)
    val return : t -> label option

    (** updates target  *)
    val with_target : t -> label -> t

    (** updates return continuation *)
    val with_return : t -> label -> t

    (** marks call as a "noreturn"  *)
    val with_noreturn : t -> t

    include Regular.S with type t := t
  end

  (** Target of a control flow transfer.  *)
  module Label : sig
    (** Labels can be direct, that are known to us. Or indirect, that
        are arbitrary expressions.  *)

    type t = label

    (** [create ()] creates a new label with a freshly generated
        identifier.  *)
    val create : unit -> t

    (** [direct label] creates a direct label with a given identifier.  *)
    val direct : tid -> t

    (** [indirect exp] creates a label that is resolved to an
        expression [exp] *)
    val indirect : exp -> t

    (** updates the label  *)
    val change : ?direct:(tid -> tid) -> ?indirect:(exp -> exp) -> t -> t

    include Regular.S with type t := t
  end

  (** Source of information.*)
  module Source : sig

    type 'a t = 'a Or_error.t stream
    type 'a source = 'a t


    (** Factory of data processors.
        Registry of sources of information. *)
    module Factory : sig

      (** Factory interface  *)
      module type S = sig
        type t

        (** [list source] is a list of names of source providers *)
        val list : unit -> string list

        (** [create name args] finds a source provider with the
            given name and creates it *)
        val find : string -> t source option

        (** [register name cons] registers a method that creates a given
            source of information. If a method with the given name already
            exists, then it will be superceeded by a new one.  *)
        val register : string -> t source -> unit
      end

      module Make(T : T) : S with type t = T.t
    end
  end

  (** Abstract taint.

      We represent a taint with a term identifier, to designated,
      that a taint was produced by a term with the given id. A taint
      set is usually associated with each variable of a given
      term. This set defines a set of taints with which a variable is
      tainted.*)
  module Taint : sig
    type t = tid

    type set = Tid.Set.t [@@deriving bin_io, compare, sexp]
    type map = set Var.Map.t [@@deriving bin_io, compare, sexp]


    (** value stored in register is source of taint  *)
    val reg : t tag

    (** value stored at memory location, that is stored
        in the register is tainted.*)
    val ptr : t tag

    val regs : map tag

    val ptrs : map tag

    val merge : map -> map -> map

    class context :  object('s)
      (** taint result with the given set of taints  *)
      method taint_reg : Bil.result -> set -> 's

      (** taint memory region [addr, addr+size] with the given set of taints  *)
      method taint_ptr : addr -> size -> set -> 's

      (** returns a set of taints associated with a given result of computation  *)
      method reg_taints : Bil.result -> set

      (** returns a set of taints associated with a given address   *)
      method ptr_taints : addr -> set

      (** returns all known taints.  *)
      method all_taints : set
    end

    (** Propagate taint through expressions.


        {2 Semantics}

        {3 Grammar}

        The following syntactic forms are used in propagation rules:

        [*a] - load from address [a], where [a] is immediate value;
        [*a <- v] - store value [v] at address [a];
        [exp ~> v] - expression reduces to value [v];
        [v -> t] - value [v] is tainted by a taint [t];
        [<bop>] - BIL binary operation or BIL concat expression;
        [<uop>] - BIL unary, extract or cast expression.


        {3 Rules}

        Value [v] is tainted by taint [t], denoted as [v -> t], if there
        exists a deriviation of the following rules, proving this fact.

        {v

    *a ~> v
    a -> t
    ---------------- :: p_load
    v -> t

    *a <- v
    v -> t
    ---------------- :: p_store
    a -> t

    v1 <bop> v2 ~> v3
    v1 -> t
    ----------------- :: p_bop_lhs
    v3 -> t

    v1 <bop> v2 ~> v3
    v2 -> t
    ----------------- :: p_bop_rhs
    v3 -> t

    <uop> v1 ~> v2
    v1 -> t
    ----------------- :: p_uop
    v2 -> t

    v}

        Note 1: this class overrides only methods, that computes non-leaf
        expressions, leaving a space for extension for derived classes.

        Note 2: we do not propagate taint from condition to branches in the
        if/then/else expression, since we're propagating only data
        dependency, not control dependency.

        Although, one can argue, that in expression [if c then x else y]
        the result depends on [c], since if we change [c] we will get
        different results, there is a good reason for not propagating this
        dependency - the consistency with BIR and BIL. Consider, BIL's
        [if] statement or BIR's conditional jump. If we will start to
        propagate taint from condition in [ite] expression, then we should
        also propagate it in BIL's and BIR's conditionals. Unfortunatelly
        the latter is not possible.

    *)
    class ['a] propagator : object('s)
      constraint 'a = #context
      inherit ['a] expi
    end

    (** print a set of taints  *)
    val pp_set : set printer


    (** print a taint map  *)
    val pp_map : map printer

    module Map : Regular.S with type t = map
  end


  type 'a source = 'a Source.t

  (** Symbolizer maps addresses to function names  *)
  module Symbolizer : sig

    (** symbolizer data type  *)
    type t = symbolizer

    (** [create fn] creates a symbolizer for a given function  *)
    val create : (addr -> string option) -> t

    (** [of_blocks] produces a symbolizer from a serialized
        sequence of blocks. Each element of the sequence is deconstructed
        as [(name,ba,ea)], where [name] is a subroutine name, [ba] is a
        virtual address of a block start, and [ea] is an address of the
        block end.  *)
    val of_blocks : (string * addr * addr) seq -> t


    (** [resolve symbolizer addr] returns a name of function,
        to which a given address belongs. If the address is not know to
        the symbolizer, then the name is constructed from an address *)
    val resolve : t -> addr -> string

    (** [chain ss] creates a symbolizer, that will try to resolve
        an address using each symbolizer in order. *)
    val chain : t list -> t

    (** [empty] is a symbolizer that knows nothing.  *)
    val empty : t

    (** A factory of symbolizers. Use it register and create
        symbolizers.  *)
    module Factory : Source.Factory.S with type t = t
  end

  (** Rooter finds starts of functions in the binary. *)
  module Rooter : sig
    type t = rooter

    (** [create seq] creates a rooter from a given sequence of addresses  *)
    val create : addr seq -> t

    (** [of_image img] create a rooter that will use existing symbol
        information inside the image, to find roots. *)
    val of_image : image -> t

    (** [of_blocks] produces a rooter from a serialized
        sequence of blocks. Each element of the sequence is deconstructed
        as [(name,ba,ea)], where [name] is a subroutine name, [ba] is a
        virtual address of a block start, and [ea] is an address of the
        block end.  *)
    val of_blocks : (string * addr * addr) seq -> t


    (** [roots r] enumerates roots found by rooter [r]  *)
    val roots : t -> addr seq

    (** [union r1 r2] joins roots from rooters [r1] and [r2]  *)
    val union : t -> t -> t

    (** A factory of rooters. Useful to register custom rooters  *)
    module Factory : Source.Factory.S with type t = t
  end

  (** Brancher is responsible for resolving destinations of branch
      instructions.   *)
  module Brancher : sig
    open Disasm_expert.Basic
    type t = brancher


    (** destination target (if known) and edge classification (see {!edge})  *)
    type dest = addr option * edge [@@deriving sexp]

    type dests = dest list [@@deriving sexp]


    (** [create resolve] creates a brancher from [resolve] function,
    that accepts a memory region, occupied by an instruction, the
    instruction itself and returns a list of destination.  *)
    val create : (mem -> full_insn -> dests) -> t


    (** [of_bil arch] creates a brancher that will use a BIL code to
        statically deduce the instruction destinations.  *)
    val of_bil : arch -> t


    (** [resolve brancher mem insn] returns a list of destinations of
    the instruction [insn], that occupies memory region [mem].  *)
    val resolve : t -> mem -> full_insn -> dests

    module Factory : Source.Factory.S with type t = t

  end

  (** Reconstructor is responsible for reconstructing symbol table
      from a CFG. It should partition a CFG into a set of possibly
      intersecting functions. See {!Symtab} module for more
      information about symbol table and functions. *)
  module Reconstructor : sig
    type t = reconstructor

    (** [create f] creates a reconstructor from a given function [f]  *)
    val create : (cfg -> symtab) -> t

    (** [default name roots] builds a reconstructor from given a
        function, that maps addresses to function names (see
        {!Symbolizer}) and a list of known function starts. The
        reconstructor will extend the list of function start with
        destinations of call instructions found in the CFG, and then
        for each function start build a function using the following
        definition of a function:

           Function is built from the entry block and every block that
           is reachable from it without using calls, if the block
           address is greater than the entry block address and less
           than the address of entry block of the next symbol.

        Note: this is an approximation, that works fine for most cases.  *)
    val default : (word -> string) -> word list -> t

    (** [of_blocks] produces a reconstructor from a serialized
        sequence of blocks. Each element of the sequence is deconstructed
        as [(name,ba,ea)], where [name] is a subroutine name, [ba] is a
        virtual address of a block start, and [ea] is an address of the
        block end.  *)
    val of_blocks : (string * addr * addr) seq -> t

    (** [run reconstructor cfg] reconstructs a symbol table from a
        given cfg  *)
    val run : t -> cfg -> symtab

    (** a factory of reconstructors  *)
    module Factory : Source.Factory.S with type t = t
  end


  (** Event subsystem.

      The event subsystem is a way of communicating between different
      subsystems of BAP.  *)
  module Event : sig

    type t = ..
    type event = t = ..



    (** global [stream] of events  *)
    val stream : t stream


    (** [send event] to the {!stream}  *)
    val send : t -> unit


    (** [register_printer f] when event [e] is printed, [f e] must be
        [None] if [f] is not a subset of events, that is intended to be
        printed by an [f]. If it is [Some str], then [str] is printed
        out.

        If more than one printer returns [Some thing] for the same event,
        then the last registered has the precedence.*)
    val register_printer : (t -> string option) -> unit


    (** Logging event.*)
    module Log : sig
      type level =
        | Debug
        | Info
        | Warning
        | Error

      type info = {
        level : level;
        section : string;
        message : string;
      }

      type event += Message of info


      (** [message level ~section fmt ...] send a message of the
          specified [level] and [section].

          Do not use this function directly, instead include the
          instantiation of a [Self] functor, and use corresponding
          logging functions, e.g.,

          {v
            include Self()
            (* ... *)
            info "created some %s" "thing"
          v} *)
      val message :  level -> section:string -> ('a,Format.formatter,unit) format -> 'a
    end

    include Printable.S with type t := t
  end

  type event = Event.t = ..

  type project

  (** Disassembled program.

      Project contains data that we were able to reconstruct during
      the disassembly, semantic analysis, and other arbitrary amount of
      analyses.

      Actually, project allows to associate arbitrary data with memory
      regions, program terms, and even attach them globally to
      itself. So it can be seen as a knowledge base of deeply
      interconnected facts.

      Other than delivering information, from the bap to a passes, it
      can be also used as a communication media between different
      passes, (see {!section:project}).*)
  module Project : sig

    type t = project
    type input

    (** IO interface to a project data structure.  *)
    include Data.S with type t := t

    (** [from_file filename] creates a project from a provided input
        source. The reconstruction is a multi-pass process driven by
        the following input variables, provided by a user:

        - [brancher] decides instruction successors;
        - [rooter] decides function starts;
        - [symbolizer] decides function names;
        - [reconstructor] provides algorithm for symtab reconstruction;

        The project is built incrementally and iteratively until a
        fixpoint is reached. The fixpoint is reached when an
        information stops to flow from the input variables.

        The overall algorithm of can depicted with the following
        diargram, where boxes denote data and ovals denote processes:

        {v
               +---------+   +---------+   +---------+
               | brancher|   |code/data|   |  rooter |
               +----+----+   +----+----+   +----+----+
                    |             |             |
                    |             v             |
                    |        -----------        |
                    +------>(   disasm  )<------+
                             -----+-----
                                  |
                                  v
              +----------+   +---------+   +----------+
              |symbolizer|   |   CFG   |   | reconstr +
              +-----+----+   +----+----+   +----+-----+
                    |             |             |
                    |             v             |
                    |        -----------        |
                    +------>(  reconstr )<------+
                             -----+-----
                                  |
                                  v
                             +---------+
                             |  symtab |
                             +----+----+
                                  |
                                  v
                             -----------
                            (  lift IR  )
                             -----+-----
                                  |
                                  v
                             +---------+
                             | program |
                             +---------+

       v}


        The input variables, are represented with stream of
        values. Basically, they can be viewed as cells, that depends
        on some input. When input changes, the value is recomputed and
        passed to the stream. Circular dependencies are allowed, so a
        rooter may actually depend on the [program] term. In case of
        circular dependencies, the above algorithm will be run
        iteratively, until a fixpoint is reached. A criterium for the
        fixpoint, is when no data need to be recomputed. And the data
        must be recomputed when its input is changed or needs to be
        recomputed.

        User provided input can depend on any information, but a good
        start is the information provided by the {!Info} module. It
        contains several variables, that are guaranteed to be defined
        in the process of reconstruction.

        For example, let's assume, that a [create_source] function
        actually requires a filename as its input, to create a source
        [t], then it can be created as easily as:

        [Stream.map Input.file ~f:create_source]

        As a more complex, example let's assume, that a source now
        requires that both [arch] and [file] are known. We can combine
        two different streams of information with a [merge] function:

        [Stream.merge Input.file Input.arch ~f:create_source], where
        [create_source] is a function of type: [string -> arch -> t].

        If the source requires more than two arguments, then a
        [Stream.Variadic], that is a generalization of a merge
        function can be used. Suppose, that a source of information
        requires three inputs: filename, architecture and compiler
        name. Then we first define a list of arguments,

        [let args = Stream.Variadic.(args Input.arch $Input.file $Compiler.name)]

        and apply them to our function [create_source]:

        [Stream.Variadic.(apply ~f:create_source args].


        Sources, specified in the examples above, will call a [create_source]
        when all arguments changes. This is an expected behavior for
        the [arch] and [file] variables, since the do not change during
        the program computation. Mixing constant and non-constant
        (with respect to a computation) variables is not that easy, but
        still can be achieved using [either] and [parse] combinators.
        For example, let's assume, that a [source] requires [arch] and
        [cfg] as its input:

        {[
          Stream.either Input.arch Input.cfg |>
          Stream.parse inputs ~init:nil ~f:(fun create -> function
              | First arch -> None, create_source arch
              | Second cfg -> Some (create cfg), create)
        ]}

        In the example, we parse the stream that contains either
        architectures or control flow graphs with a state of type,
        [cfg -> t Or_error.t]. Every time an architecture is changed,
        (i.e., a new project is started), we recreate a our state,
        by calling the [create_source] function. Since, we can't
        proof, that architecture will be decided before the [cfg], or
        decided at all we need to provide an initial [nil] function.
        It can return either a bottom value, e.g.,
        [let nil _ = Or_error.of_string "expected arch"]

        or it can just provide an empty information.
    *)
    val create :
      ?disassembler:string ->
      ?brancher:brancher source ->
      ?symbolizer:symbolizer source ->
      ?rooter:rooter source ->
      ?reconstructor:reconstructor source ->
      input -> t Or_error.t


    (** [arch project] reveals the architecture of a loaded file  *)
    val arch : t -> arch

    (** [disasm project] returns results of disassembling  *)
    val disasm : t -> disasm

    (** [program project] returns a program lifted into {{!sema}IR}  *)
    val program : t -> program term

    (** [with_program project program] updates a project program *)
    val with_program : t -> program term -> t

    (** [symbols t] returns reconstructed symbol table  *)
    val symbols : t -> symtab

    (** [with_symbols project symbols] updates [project] symbols  *)
    val with_symbols : t -> symtab -> t

    (** returns an attribute storage of the project  *)
    val storage : t -> dict

    (** updates the attribute storage  *)
    val with_storage : t -> dict -> t

    (** [memory t] returns the memory as an interval tree marked with
        arbitrary values.   *)
    val memory : t -> value memmap

    (** [tag_memory project region tag value] tags a given [region] of
        memory in [project] with a given [tag] and [value]. Example:
        [Project.tag_memory project tained color red]
    *)
    val tag_memory : t -> mem -> 'a tag -> 'a -> t

    (** [substitute p region tag value] is like
        {{!tag_memory}tag_memory}, but it will also apply
        substitutions in the provided string value, as per OCaml
        standard library's [Buffer.add_substitute] function.

        Example: {[
          Project.substitute project comment "$symbol starts at $symbol_addr"
        ]}

        The following substitutions are supported:

        - [$section{_name,_addr,_min_addr,_max_addr}] - name of region of file
        to which it belongs. For example, in ELF this name will
        correspond to the section name

        - [$symbol{_name,_addr,_min_addr,_max_addr}] - name or address
        of the symbol to which this memory belongs

        - [$asm] - assembler listing of the memory region

        - [$bil] - BIL code of the tagged memory region

        - [$block{_name,_addr,_min_addr,_max_addr}] - name or address of a basic
        block to which this region belongs

        - [$min_addr, $addr] - starting address of a memory region

        - [$max_addr] - address of the last byte of a memory region. *)
    val substitute : t -> mem -> string tag -> string -> t

    (** [with_memory project] updates project memory. It is
            recommended to use {!tag_memory} and {!substitute} instead of this
        function, if possible.  *)
    val with_memory : t -> value memmap -> t

    (** {3 Extensible record}

        Project can also be viewed as an extensible record, where one
        can store arbitrary values. Example,
        {[
          let p = Project.set project color `green
        ]}
        This will set field [color] to a value [`green].*)

    (** [set project field value] sets a [field] to a give value. If
        [field] was already set, then new value overrides the old
        one. Otherwise the field is added.  *)
    val set : t -> 'a tag -> 'a -> t

    (** [get project field] returns the value of the [field] if it
        exists *)
    val get : t -> 'a tag -> 'a option

    (** [has project field] checks whether field exists or not. Useful
        for fields of type unit, that actually isomorphic to bool fields,
        e.g., [if Project.has project mark]
    *)
    val has : t -> 'a tag -> bool

    (** Information obtained during project reconstruction.

        These pieces of information are guaranteed to be discovered
        during the project reconstruction. See {!Project.create}
        function for more information on the reconstruction process. *)
    module Info : sig
      (** occurs everytime a new file is opened. The value is a filename  *)
      val file : string stream

      (** occurs once input architecture is known  *)
      val arch : arch stream

      (** occurs once input memory is loaded  *)
      val data : value memmap stream

      (** occurs once code segment is discovered  *)
      val code : value memmap stream

      (** occurs everytime a whole program control flow graph is changed  *)
      val cfg : cfg stream

      (** occurs everytime a symbol table is changed  *)
      val symtab : symtab stream

      (** occurs every time a program term is changed during the
          project reconstruction process.   *)
      val program : program term stream
    end


    (** Input information.

        This module abstracts input type.
 *)
    module Input : sig
      type t = input


      (** [file ?loader ~filename] input data from a file, using the
          specified loader. If [loader] is not specified, then some existing
          loader will be used. If it is specified, then it is first looked
          up in the [available_loaders] and if it is not found, then it will
          be looked up in the {!Image.available_backends}.  *)
      val file : ?loader:string -> filename:string -> t


      (** [binary ?base arch ~filename] create an input from a binary
          file, that is a pure code.
          @param base is an virtual address of the first byte (defaults to 0).*)
      val binary : ?base:addr -> arch -> filename:string -> t


      (** [create arch filename ~code ~data] creates an input from a
          file, using two memory maps. The [code] memmap spans the code in
          the file, and [data] spans the data. *)
      val create : arch -> string -> code:value memmap -> data: value memmap -> t


      (** [register_loader name load] register a loader under provided
          [name]. The [load] function will be called the filename, and it
          must return the [input] value. *)
      val register_loader : string -> (string -> t) -> unit


      (** [available_loaders ()] returns a list of names of currently known loaders.  *)
      val available_loaders : unit -> string list
    end


    (** {3 Registering passes}

        To add new pass one of the following [register_*] functions
        should be called.*)

    type pass

    (** [register_pass ?autorun ?runonce ?deps ?name pass] registers a
        [pass] over a project.

        If [autorun] is [true], then the host program will run this
        pass automatically. If [runonce] is true, then for a given
        project the pass will be run only once. Each repeating
        attempts to run the pass will be ignored. The [runonce]
        parameter defaults to [false] when [autorun] is [false], and
        to [true] otherwise.

        Parameter [deps] is list of dependencies. Each dependency is a
        name of a pass, that should be run before the [pass]. The
        dependencies will be run in a specified order every time the
        [pass] is run.

        To get access to command line arguments use [Plugin.argv] *)
    val register_pass :
      ?autorun:bool ->           (** defaults to [false] *)
      ?runonce:bool ->           (** defaults to [autorun]  *)
      ?deps:string list -> ?name:string -> (t -> t) -> unit

    (** [register_pass' pass] registers [pass] that doesn't modify
        the project effect and is run only for side effect.
        (See {!register_pass})  *)
    val register_pass':
      ?autorun:bool ->           (** defaults to [false] *)
      ?runonce:bool ->           (** defaults to [autorun]  *)
      ?deps:string list -> ?name:string -> (t -> unit) -> unit

    (** [passes ()] returns all currently registered passes.  *)
    val passes : unit -> pass list


    (** [find_pass name] returns a pass with the given name.  *)
    val find_pass : string -> pass option

    (** time duration in seconds  *)
    type second = float


    (** A program analysis pass.

        Pass is essentially a function that takes a project data
        structures, and returns a new project, possibly modified.

        Passes may depend on other passes, and have a few properties,
        associated with them. *)
    module Pass : sig

      type t = pass

      (** An error that can occur when loading or running pass.
          - [Not_loaded name] pass with a given [name] wasn't loaded for
          some reason. This is a very unlikely error, indicating
          either a logic error in the plugin system implementation or
          something very weird, that we didn't expect.


          - [Not_loaded name] when we tried to load plugin with a given
          [name] we failed to find it in our search paths.

          - [Runtime_error (name,exn)] when plugin with a given [name]
          was run it raised an [exn].

      *)
      type error =
        | Unsat_dep of pass * string
        | Runtime_error of pass * exn
      [@@deriving sexp_of]

      (** raised when a pass failed to load or to run. Note: this
          exception is raised only from two functions in this module, that
          state this in their documentation and has [_exn] suffix in their
          name. *)
      exception Failed of error [@@deriving sexp]


      (** [run_pass project pass] applies [pass] to a [project].

          If a pass has dependencies, then they will be run before the
          pass in some topological order. *)
      val run : t -> project -> (project,error) Result.t

      (** [run_pass_exn proj] is the same as {!run_pass}, but raises an
          exception on error. Useful to provide custom error
          handling/printing.

          @raise Pass_failed if failed to load, or if plugin failed at
          runtime.  *)
      val run_exn : t -> project -> project


      (** [name pass] is a pass name  *)
      val name : t -> string


      (** [autorun pass] is [true] if a [pass] was created with
          autorun option *)
      val autorun : t -> bool

    end

    (**/**)
    val restore_state : t -> unit
    (**/**)
  end

  (** A self reflection.

      This is a generative functor module refers to an information bundled with an application.
      Use [include Self()] syntax to bring this definitions to the
      scope.

      It is designed to be used inside a plugin, but can be used in
      a standalone program as well (this is usefull, for debugging
      plugins, by running them as a standalone applications).

      If run in a standalone mode, then field [name] would be set to
      [Sys.executable_name] and [argv] to [Sys.argv].
  *)
  module Self() : sig
    (** [name of a plugin]  *)
    val name : string

    (** [version number]  *)
    val version : string

    (** A short, one-line description  *)
    val doc : string


    (** [args name] returns an array of arguments designated for a
        plugin with a given [name].

        The arguments will be extracted from [Sys.argv] array by
        removing all arguments that doesn't start with
        [--name-]. Then, from all command arguments that are left, the
        [--name-] prefix is substituted with [--]. For example, if
        [argv] contained [ [| "bap"; "-lcallgraph"; "--callgraph"
        "--callgraph-help"|]] then pass that registered itself under
        [callgraph] name will receive the following array of arguments
        [ [| "callgraph"; --help |] ]. That means, that plugins can't
        accept arguments that are anonymous or short options *)
    val argv : string array


    (** [debug fmt ...] send a debug message  *)
    val debug   : ('a,Format.formatter,unit) format -> 'a

    (** [info fmt ...] send an info message  *)
    val info    : ('a,Format.formatter,unit) format -> 'a

    (** [warning fmt ...] send a warning message  *)
    val warning : ('a,Format.formatter,unit) format -> 'a

    (** [error fmt ...] send an error message  *)
    val error   : ('a,Format.formatter,unit) format -> 'a

    (** This module allows plugins to access BAP configuration variables.

        When reading the values for the configuration variables, the
        decreasing order of precedence for the values is:
        - Command line arguments
        - Environment variables
        - Configuration file
        - Default fallback value

        Example usage:

        {[
          let path = Config.(param string ~doc:"a path to file"
                               ~default:"input.txt" "path")
          let debug = Config.(flag (* ... *) )

          (* ... *)

          let main () =
            Config.when_ready
              (fun {Config.get=(!)} ->
                 do_stuff !path !debug (* ... *)
              )
        ]}
    *)
    module Config : sig
      (** Version number  *)
      val version : string

      (** A directory for bap specific read-only architecture
          independent data files.  *)
      val datadir : string

      (** A directory for bap specific object files, libraries, and
          internal binaries that are not intended to be executed directly
          by users or shell scripts *)
      val libdir : string

      (** A directory for bap specific configuration files  *)
      val confdir : string

      (** An abstract parameter type that can be later read using a reader *)
      type 'a param

      (** Parse a string to an 'a *)
      type 'a parser = string -> [ `Ok of 'a | `Error of string ]

      (** Type for converting [string] <-> ['a]. Also defines a default
          value for the ['a] type. *)
      type 'a converter

      val converter : 'a parser -> 'a printer -> 'a -> 'a converter

      (** Default deprecation warning message, for easy deprecation of
          parameters. *)
      val deprecated : string

      (** [param conv ~default ~docv ~doc name] creates a parameter
          which is referred to on the command line, environment
          variable, and config file using the value of [name], with
          the type defined by [conv], using the [default] value if
          unspecified by user.

          The [default] is optional, and falls back to the
          default defined by [conv].

          [doc] is the man page information of the argument. The
          variable ["$(docv)"] can be used to refer to the value of
          [docv]. [docv] is a variable name used in the man page to
          stand for their value.

          A user can optionally add [deprecated] to a parameter that
          is to be deprecated soon. This will cause the parameter to be
          usable as normal, but will emit a warning to the user if they
          try to use it.
          Example usage: [Config.(param ~deprecated int "--old")].

          Additionally, [synonyms] can be added to allow multiple
          arguments referring to the same parameters. However, this is
          usually discouraged, and considered proper usage only in rare
          scenarios.

          Also, a developer can use the [~as_flag] to specify a
          default value that the argument takes if it is used like a
          flag. This behaviour can be understood better through the
          following example.

              Consider [Config.(param (some int) ~as_flag:(Some 10) "x")].

              This results in 3 possible command line invocations:

              1. No [--x] - Results in [default] value (specifically
                            here, [None]).

              2. Only [--x] - This causes it to have the value [as_flag]
                              (specifically here,[Some 10]).

              3. [--x=20] - This causes it to have the value from the
                            command line (specifically here, [Some 20]).
      *)
      val param :
        'a converter -> ?deprecated:string -> ?default:'a -> ?as_flag:'a ->
        ?docv:string -> ?doc:string -> ?synonyms:string list ->
        string -> 'a param

      (** Create a parameter which accepts a list at command line by
          repetition of argument. Similar to [param (list 'a) ...]
          in all other respects. Defaults to an empty list if unspecified. *)
      val param_all :
        'a converter -> ?deprecated:string -> ?default:'a list ->
        ?as_flag:'a -> ?docv:string -> ?doc:string ->
        ?synonyms:string list ->  string -> 'a list param

      (** Create a boolean parameter that is set to true if user
          mentions it in the command line arguments *)
      val flag :
        ?deprecated:string ->
        ?docv:string -> ?doc:string -> ?synonyms:string list ->
        string -> bool param

      (** Provides a future determined on when the config can be read *)
      val determined : 'a param -> 'a future

      (** A witness that can read configured params *)
      type reader = {get : 'a. 'a param -> 'a}

      (** [when_ready f] requests the system to call function [f] once
          configuration parameters are  established and stabilized. An
          access function will be passed to the function [f],  that can be
          used to safely dereference parameters.  *)
      val when_ready : (reader -> unit) -> unit

      (** The type for a block of man page text.

          - [`S s] introduces a new section [s].
          - [`P t] is a new paragraph with text [t].
          - [`Pre t] is a new preformatted paragraph with text [t].
          - [`I (l,t)] is an indented paragraph with label [l] and text [t].
          - [`Noblank] suppresses the blank line introduced between two blocks.

          Except in [`Pre], whitespace and newlines are not significant
          and are all collapsed to a single space. In labels [l] and text
          strings [t], the syntax ["$(i,italic text)"] and ["$(b,bold
          text)"] can be used to respectively produce italic and bold
          text. *)
      type manpage_block = [
        | `I of string * string
        | `Noblank
        | `P of string
        | `Pre of string
        | `S of string
      ]

      (** Create a manpage for the plugin *)
      val manpage : manpage_block list -> unit

      (** [bool] converts values with {!bool_of_string}. *)
      val bool : bool converter

      (** [char] converts values by ensuring the argument has a single char. *)
      val char : char converter

      (** [int] converts values with {!int_of_string}. *)
      val int : int converter

      (** [nativeint] converts values with {!Nativeint.of_string}. *)
      val nativeint : nativeint converter

      (** [int32] converts values with {!Int32.of_string}. *)
      val int32 : int32 converter

      (** [int64] converts values with {!Int64.of_string}. *)
      val int64 : int64 converter

      (** [float] converts values with {!float_of_string}. *)
      val float : float converter

      (** [string] converts values with the identity function. *)
      val string : string converter

      (** [enum l] converts values such that unambiguous prefixes of
          string names in [l] map to the corresponding value of type ['a].

          {b Warning.} The type ['a] must be comparable with
          {!Pervasives.compare}.

          @raise Invalid_argument if [l] is empty. *)
      val enum : (string * 'a) list -> 'a converter

      (** [doc_enum l] documents the possible string names in the [l]
          map according to the number of alternatives. If [quoted] is
          [true] (default), the tokens are quoted. The resulting
          string can be used in sentences of the form ["$(docv) must
          be %s"]. *)
      val doc_enum : ?quoted:bool -> (string * 'a) list -> string

      (** [file] converts a value with the identity function and
          checks with {!Sys.file_exists} that a file with that name exists. *)
      val file : string converter

      (** [dir] converts a value with the identity function and checks
          with {!Sys.file_exists} and {!Sys.is_directory}
          that a directory with that name exists. *)
      val dir : string converter

      (** [non_dir_file] converts a value with the identity function and checks
          with {!Sys.file_exists} and {!Sys.is_directory}
          that a non directory file with that name exists. *)
      val non_dir_file : string converter

      (** [list sep c] splits the argument at each [sep] (defaults to [','])
          character and converts each substrings with [c]. *)
      val list : ?sep:char -> 'a converter -> 'a list converter

      (** [array sep c] splits the argument at each [sep] (defaults to [','])
          character and converts each substring with [c]. *)
      val array : ?sep:char -> 'a converter -> 'a array converter

      (** [pair sep c0 c1] splits the argument at the {e first} [sep] character
          (defaults to [',']) and respectively converts the substrings with
          [c0] and [c1]. *)
      val pair : ?sep:char -> 'a converter -> 'b converter -> ('a * 'b) converter

      (** {!t2} is {!pair}. *)
      val t2 : ?sep:char -> 'a converter -> 'b converter -> ('a * 'b) converter

      (** [t3 sep c0 c1 c2] splits the argument at the {e first} two [sep]
          characters (defaults to [',']) and respectively converts the
          substrings with [c0], [c1] and [c2]. *)
      val t3 : ?sep:char -> 'a converter -> 'b converter -> 'c converter ->
        ('a * 'b * 'c) converter

      (** [t4 sep c0 c1 c2 c3] splits the argument at the {e first} three [sep]
          characters (defaults to [',']) respectively converts the substrings
          with [c0], [c1], [c2] and [c3]. *)
      val t4 : ?sep:char -> 'a converter -> 'b converter -> 'c converter ->
        'd converter -> ('a * 'b * 'c * 'd) converter

      (** [some none c] is like the converter [c] except it returns
          [Some] value. It is used for command line arguments
          that default to [None] when absent. [none] is what to print to
          document the absence (defaults to [""]). *)
      val some : ?none:string -> 'a converter -> 'a option converter

    end

  end

  (** Default Logger.

      The logger will capture {!Event.Log} events and print them into
      the log file, that is located at [$BAP_LOG_DIR/log] or, if
      [$BAP_LOG_DIR] is undefined, then it is in the
      [$XDG_STATE_HOME/bap/log] folder, and if this variable is also
      undefined, then the log will be at [$HOME/.local/stat/bap] or if
      even $HOME is undefined, then it will be in the system
      temporary folder under name [bap.log].

      Every time a logger is started the logs in the folder will be
      rotated. Previous logs will be accessed as [NAME~AGE],
      where [NAME] is the name of the log file, and [AGE] is the age
      of the log (in calls to [start] function). For example, if the
      name is [log], then the previous log will be in the file
      [log~1].

      The maximum age of the log can be set via environment variable
      [BAP_BACKLOG] and it defaults to [99], i.e., the oldest log file
      will have name [log~99].
  *)
  module Log : sig

    (** Start logging events. Only events of type [Event.Log] are
        logged.  *)
    val start : unit -> unit
  end
end<|MERGE_RESOLUTION|>--- conflicted
+++ resolved
@@ -987,11 +987,7 @@
       [@@deriving bin_io, compare, sexp]
 
     type t = all p
-<<<<<<< HEAD
-
-=======
     [@@deriving bin_io, compare, sexp]
->>>>>>> 0bb2580b
 
     (** {3 Lifting from int} *)
 
@@ -2252,7 +2248,7 @@
       A type error will occur during the evaluation of a BIL program
       that is not well typed.  *)
   module Type_error : sig
-    type t
+    type t [@@deriving bin_io, compare, sexp]
 
 
     (** [bad_mem] error occurs when a value of type [mem] was expected  *)
@@ -3069,7 +3065,7 @@
       | systemz
       | x86
       | xcore
-    ] [@@deriving enumerate]
+    ] [@@deriving bin_io, compare, enumerate, sexp]
 
     (** [of_string s] will try to be clever and to capture all
         commonly known synonyms, e.g., [of_string "i686"] will
@@ -3232,7 +3228,7 @@
   module Value : sig
 
     (** a universal value  *)
-    type t = value
+    type t = value [@@deriving bin_io, compare, sexp]
 
 
     (** Tag constructor of type ['a]  *)
@@ -3540,33 +3536,12 @@
 
     class context : ?main : sub term -> program term ->  object('s)
         inherit Expi.context
-
-        (** a static model of a program  *)
         method program : program term
-
-        (** an entry point, aka main function  *)
         method main : sub term option
-
-        (** [enter_term cls t ] is called every time an interpreter
-            enters a term, i.e., just before the evaluation starts.
-
-            This method sets [curr] to [Term.tid t].
-        *)
-        method enter_term : 't 'p . ('p,'t) cls -> 't term -> 's
-
-        (** is called every time an interpreter is going to leave a
-            term, i.e., just after the evaluation finished (and all
-            side effects occured.   *)
-        method leave_term : 't 'p . ('p,'t) cls -> 't term -> 's
-
-        (** [set_next tid] sets next tid to be executed  *)
+        method trace : tid list
+        method enter_term : tid -> 's
         method set_next : tid option -> 's
-
-        (** [next] tid to be executed. If is [None] then evaluation halts.  *)
         method next : tid option
-
-        (** [curr] is the current tid.  *)
-        method curr : tid
       end
 
     (** base class for BIR interpreters  *)
@@ -4065,8 +4040,8 @@
       -> ?until:mem   (** defaults to the highest mapped area  *)
       -> 'a
 
-    val existsi  : ('a t -> f:(mem -> 'a -> bool) -> bool) ranged
-    val for_alli : ('a t -> f:(mem -> 'a -> bool) -> bool) ranged
+    val exists   : ('a t -> f:(mem -> 'a -> bool) -> bool) ranged
+    val for_all  : ('a t -> f:(mem -> 'a -> bool) -> bool) ranged
     val exists   : ('a t -> f:(      'a -> bool) -> bool) ranged
     val for_all  : ('a t -> f:(      'a -> bool) -> bool) ranged
 
@@ -4498,11 +4473,7 @@
       | Reg of reg
       | Imm of imm
       | Fmm of fmm
-<<<<<<< HEAD
-
-=======
     [@@deriving bin_io, compare, sexp]
->>>>>>> 0bb2580b
     (** Normalized comparison.  *)
     module Normalized : sig
       val compare : t -> t -> int
@@ -4878,13 +4849,9 @@
       the term was born.
   *)
   module Insn : sig
-<<<<<<< HEAD
-    type t = insn
-=======
 
 
     type t = insn [@@deriving bin_io, compare, sexp]
->>>>>>> 0bb2580b
 
     (** {3 Creating}
         The following functions will create [insn] instances from a lower
@@ -5018,7 +4985,7 @@
       - each basic block consists of at least one instruction.
   *)
   module Block : sig
-    type t = block
+    type t = block [@@deriving compare, sexp_of]
 
     (** [create mem insn] creates a block
         Preconditions:
