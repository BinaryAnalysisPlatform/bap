--- conflicted
+++ resolved
@@ -7875,14 +7875,10 @@
     val empty : t
 
     (** [create disasm calls] creates the symbol table given the
-<<<<<<< HEAD
-        disassembly state [disasm] and callgraph [calls]. *)
-=======
         disassembly state [disasm] and callgraph [calls].
 
         @since 2.6.0
     *)
->>>>>>> da02e32e
     val create : Disasm.Driver.state -> Disasm.Subroutines.t -> t KB.t
 
     (** [add_symbol table name entry blocks] extends [table] with a
@@ -8426,16 +8422,6 @@
         not a valid position number.  *)
     val nth_exn : ('a,'b) cls -> 'a t -> int -> 'b t
 
-<<<<<<< HEAD
-    module KB : sig
-      (** @since @2.6.0 *)
-      val map : ('a,'b) cls -> 'a t -> f:('b t -> 'b t knowledge) -> 'a t knowledge
-
-      (** @since @2.6.0 *)
-      val filter_map : ('a,'b) cls -> 'a t -> f:('b t -> 'b t option knowledge) -> 'a t knowledge
-
-      (** @since @2.6.0 *)
-=======
     (** @since 2.6.0 *)
     module KB : sig
       (** [map t p ~f] returns term [p] with all subterms of type [t]
@@ -8459,7 +8445,6 @@
 
           @since 2.6.0
       *)
->>>>>>> da02e32e
       val filter : ('a,'b) cls -> 'a t -> f:('b t -> bool knowledge) -> 'a t knowledge
     end
 
@@ -8683,10 +8668,6 @@
       val result : t -> program term
     end
 
-<<<<<<< HEAD
-    module KB : sig
-      (** @since 2.6.0 *)
-=======
     (** @since 2.6.0 *)
     module KB : sig
       (** [lift symbols] takes a table of functions and return a whole
@@ -8694,7 +8675,6 @@
 
           @since 2.6.0
       *)
->>>>>>> da02e32e
       val lift : symtab -> program term knowledge
     end
 
@@ -8901,16 +8881,6 @@
       val result : t -> sub term
     end
 
-<<<<<<< HEAD
-    module KB : sig
-      (** @since 2.6.0 *)
-      val lift : block -> cfg -> sub term knowledge
-
-      (** @since 2.6.0 *)
-      val ssa : t -> t knowledge
-
-      (** @since 2.6.0 *)
-=======
     (** @since 2.6.0 *)
     module KB : sig
       (** [lift entry] takes an basic block of assembler instructions,
@@ -8938,7 +8908,6 @@
 
           @since 2.6.0
       *)
->>>>>>> da02e32e
       val flatten : t -> t knowledge
     end
 
@@ -9503,15 +9472,6 @@
     end
 
     module KB : sig
-<<<<<<< HEAD
-      (** @since 2.6.0 *)
-      val lift : cfg -> block -> blk term list knowledge
-
-      (** @since 2.6.0 *)
-      val from_insn : ?addr:addr -> insn -> blk term list knowledge
-
-      (** @since 2.6.0 *)
-=======
       (** [lift block] takes a basic block of assembly instructions and
           lifts it to a list of blk terms. The first term in the list
           is the entry.
@@ -9558,16 +9518,12 @@
 
           @since 2.6.0
       *)
->>>>>>> da02e32e
       val from_insns :
         ?fall:[`Inter of Jmp.dst | `Intra of Jmp.dst ] ->
         ?addr:addr ->
         insn list ->
         blk term list knowledge
 
-<<<<<<< HEAD
-      (** @since 2.6.0 *)
-=======
       (** [flatten blk] translates [blk] into the flattened form.
           In the flattened form, all operations are applied to variables,
           constants, or unknowns, i.e., the operands could not be compound
@@ -9584,7 +9540,6 @@
 
           @since 2.6.0
       *)
->>>>>>> da02e32e
       val flatten : t -> t knowledge
     end
 
