--- conflicted
+++ resolved
@@ -25,8 +25,6 @@
         Theory.Label.for_addr addr >>| fun tid ->
         Some (Ir_jmp.resolved tid)
       | _ -> !!None)
-<<<<<<< HEAD
-=======
 
 let tid_for_name_or_addr symtab name =
   match Symtab.find_by_name symtab name with
@@ -41,7 +39,6 @@
 let maybe_new_tid = function
   | None -> Theory.Label.fresh
   | Some tid -> !!tid
->>>>>>> da02e32e
 
 (* a subroutine could be called implicitly via a fallthrough,
    therefore it will not be reified into jmp terms automatically,
@@ -56,18 +53,9 @@
   | Some symtab ->
     match Symtab.implicit_callee symtab (Block.addr block) with
     | None -> !!None
-<<<<<<< HEAD
-    | Some name -> begin
-        match Symtab.find_by_name symtab name with
-        | None -> Theory.Label.for_name name
-        | Some (_, entry, _) ->
-          Theory.Label.for_addr @@ Word.to_bitvec @@ Block.addr entry
-      end >>| fun tid -> Some (Ir_jmp.resolved tid)
-=======
     | Some name ->
       tid_for_name_or_addr symtab name >>|
       Fn.compose Option.some Ir_jmp.resolved
->>>>>>> da02e32e
 
 let has_explicit_call symtab block =
   match symtab with
@@ -253,66 +241,6 @@
       ?addr:addr ->
       blk term list -> blk term list KB.t =
     fun ?(is_call=false) ?(is_barrier=false) ?fall ?addr blks ->
-<<<<<<< HEAD
-    let blks = with_landing_pads fall blks in
-    begin concat_map_fst_and_rev blks @@ function
-      | x when is_barrier -> !![x]
-      | x -> match fall with
-        | None ->
-          !![if is_call || has_call x then turn_into_call None x else x]
-        | Some (`Intra dst) -> !![
-            fall_if_possible dst @@
-            if is_call || has_call x
-            then turn_into_call (Some dst) x
-            else x
-          ]
-        | Some (`Inter dst) ->
-          if is_call || has_call x then
-            Theory.Label.fresh >>= fun tid ->
-            let next = Ir_blk.create ~tid () in
-            let fall = Ir_jmp.resolved (Term.tid next) in
-            let next = insert_inter_fall dst next in !![
-              next;
-              fall_if_possible fall @@
-              turn_into_call (Some fall) x
-            ]
-          else !![insert_inter_fall dst x]
-    end >>| with_first_blk_optionally_addressed addr
-
-  let insns ?fall ?addr insns =
-    begin match addr with
-      | None -> Theory.Label.fresh
-      | Some addr ->
-        Theory.Label.for_addr @@ Word.to_bitvec addr
-    end >>= fun tid ->
-    let blks,termi = List.fold insns
-        ~init:([Ir_blk.create ~tid ()],None)
-        ~f:(fun (blks,_) insn ->
-            lift_insn insn blks,Some insn) in
-    match termi with
-    | None -> !!blks
-    | Some x ->
-      pack blks
-        ?fall
-        ?addr
-        ~is_call:(Insn.(is call x))
-        ~is_barrier:Insn.(is barrier x)
-
-  let blk ?symtab cfg block : blk term list KB.t =
-    let addr = Block.addr block in
-    Theory.Label.for_addr (Word.to_bitvec addr) >>= fun tid ->
-    let blks =
-      Block.insns block |>
-      List.fold ~init:[Ir_blk.create ~tid ()] ~f:(fun blks (mem,insn) ->
-          let addr = Memory.min_addr mem in
-          lift_insn ~addr insn blks) in
-    begin intra_fall cfg block >>= function
-      | Some dst -> !!(Some (`Intra dst))
-      | None -> inter_fall symtab block >>| function
-        | Some dst -> Some (`Inter dst)
-        | None -> None
-    end >>= fun fall ->
-=======
     with_landing_pads fall blks >>= fun blks ->
     maximize ~is_call ~is_barrier ?fall |>
     concat_map_fst_and_rev blks >>|
@@ -345,7 +273,6 @@
         let addr = Memory.min_addr mem in
         lift_insn ~addr insn blks) >>= fun blks ->
     fall_of_block symtab cfg block >>= fun fall ->
->>>>>>> da02e32e
     let x = Block.terminator block in
     pack blks
       ?fall
@@ -357,14 +284,7 @@
 let blk cfg block = IrBuilder.blk cfg block
 
 let lift_sub ?symtab ?tid entry cfg =
-<<<<<<< HEAD
-  begin match tid with
-    | None -> Theory.Label.fresh
-    | Some tid -> !!tid
-  end >>= fun tid ->
-=======
   maybe_new_tid tid >>= fun tid ->
->>>>>>> da02e32e
   Graphlib.reverse_postorder_traverse (module Cfg) ~start:entry cfg |>
   Seq.to_list |> KB.List.map ~f:(IrBuilder.blk ?symtab cfg) >>| fun blks ->
   Block.addr entry, List.concat blks, tid
@@ -480,14 +400,6 @@
                   else create_synthetic dst >>| Term.append sub_t prog)))
 
 let lift_insn ?addr insn =
-<<<<<<< HEAD
-  begin match addr with
-    | None -> Theory.Label.fresh
-    | Some addr ->
-      Theory.Label.for_addr @@ Word.to_bitvec addr
-  end >>| fun tid ->
-  List.rev @@ IrBuilder.lift_insn ?addr insn [Ir_blk.create ~tid ()]
-=======
   tid_for_addr addr >>= fun tid ->
   let init = [Ir_blk.create ~tid ()] in
   IrBuilder.lift_insn ?addr insn init >>| List.rev
@@ -495,21 +407,11 @@
 let lift_insn_nonempty insn =
   if KB.Value.is_empty insn then !!None
   else lift_insn insn >>| Option.some
->>>>>>> da02e32e
 
 let reify_externals symtab prog =
   Symtab.externals symtab |>
   KB.Seq.fold ~init:prog ~f:(fun prog (tid,insn) ->
       if has_sub prog tid then !!prog
-<<<<<<< HEAD
-      else
-        begin if KB.Value.is_empty insn
-          then !!None
-          else lift_insn insn >>| Option.some
-        end >>| fun blks ->
-        let sub = create_synthetic ?blks tid in
-        Term.append sub_t prog sub)
-=======
       else lift_insn_nonempty insn >>= fun blks ->
         create_synthetic ?blks tid >>| Term.append sub_t prog)
 
@@ -557,7 +459,6 @@
       let tid' = Map.find_exn tids @@ Ir_sub.name sub in
       if Tid.equal tid' @@ Term.tid sub then !!sub
       else mangle_sub sub)
->>>>>>> da02e32e
 
 let program symtab =
   Theory.Label.fresh >>= fun prog_tid ->
@@ -580,32 +481,19 @@
       tid_for_sub name >>= fun sub_tid ->
       KB.provide Theory.Label.addr sub_tid (Some addr) >>= fun () ->
       lift_sub ~symtab ~tid:sub_tid entry cfg >>= fun (addr, blks, _) ->
-<<<<<<< HEAD
-      KB.provide Theory.Label.aliases sub_tid @@
-      Set.singleton (module String) name >>| fun () ->
-      let sub = Ir_sub.create () ~blks ~tid:sub_tid ~name in
-      Ir_program.Builder.add_sub b @@ Term.set_attr sub address addr;
-      Hashtbl.add_exn sub_of_blk ~key:blk_tid ~data:sub_tid) >>= fun () ->
-  Ir_program.Builder.result b |>
-=======
       add_name sub_tid name >>| fun () ->
       let sub = Ir_sub.create () ~blks ~tid:sub_tid ~name in
       let sub = Term.set_attr sub address addr in
       Ir_program.Builder.add_sub b sub;
       Hashtbl.add_exn sub_of_blk ~key:blk_tid ~data:sub_tid) >>= fun () ->
   fix_names @@ Ir_program.Builder.result b >>=
->>>>>>> da02e32e
   Term.KB.map sub_t ~f:(fun sub ->
       Term.KB.map blk_t sub ~f:(fun blk ->
           let addr = Term.get_attr blk address in
           Term.KB.map jmp_t blk ~f:(fun jmp ->
               let jmp = alternate_nonlocal sub jmp in
               link_call symtab addr sub_of_blk jmp))) >>=
-<<<<<<< HEAD
-  reify_externals symtab >>| insert_synthetic
-=======
   reify_externals symtab >>= insert_synthetic
->>>>>>> da02e32e
 
 let sub blk cfg =
   lift_sub blk cfg >>| fun (addr, blks, tid) ->
