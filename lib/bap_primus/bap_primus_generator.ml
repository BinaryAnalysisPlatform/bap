<<<<<<< HEAD
open Core_kernel.Std
open Bap_knowledge
=======
open Core_kernel
open Bap.Std

>>>>>>> 81c9717a
open Bap_primus_types
module Machine = Bap_primus_machine

open Machine.Syntax

type descr = {
  width : int;
  min : word;
  max : word;
}

type state = {
  states : word Int.Map.t;
}

let generators = Bap_primus_machine.State.declare
    ~name:"rng-states"
    ~uuid:"7e81d5ae-46a2-42ff-918f-96c0c2dc95e3" @@
  Knowledge.return {states = Int.Map.empty}



type t =
  | Static of word
  | Random of {
      ident : int;
      descr : descr;
      seed :  word;
    }
  | Custom of {
      next : word Machine.t;
      descr : descr;
    }

let sexp_of_descr {min; max} = Sexp.List [
    Sexp.Atom "random";
    sexp_of_word min;
    sexp_of_word max;
  ]

let rec sexp_of_t = function
  | Static x -> Sexp.(List [Atom "static"; sexp_of_word x])
  | Random {descr} | Custom {descr} -> sexp_of_descr descr

module LCG : sig
  val size : int
  val next : word -> word
  val seed : word
end = struct
  let a = Word.of_int64 2862933555777941757L
  let c = Word.of_int64 3037000493L
  let next x = Word.(a * x + c)
  let size = 64
  let seed = Word.of_int64 42L
end

let static value = Static value
let custom ~min ~max width next = Custom {
    next;
    descr = {min; max; width}
  }

let random ?min ?max ?(seed=LCG.seed) width = Random {
    ident = 0;
    seed;
    descr = {
      min = Option.value min ~default:(Word.zero width);
      max = Option.value max ~default:(Word.ones width);
      width;
    }
  }

type outcome = {
  state : word;
  value : word;
}

let random_word ~state ~width =
  assert (width > 0);
  let rec loop left state =
    let state = LCG.next state in
    let width = min LCG.size left in
    let value = Word.extract_exn ~hi:(width-1) state in
    if left = width then {value; state}
    else
      let next = loop (left - width) state in
      {value = Word.concat value next.value; state} in
  loop width (Word.extract_exn ~hi:(LCG.size-1) state)

let rec next = function
  | Static word -> Machine.return word
  | Custom {next} -> next
  | Random {seed; ident; descr={width; min=x; max=y}} ->
    Machine.Local.get generators >>= fun {states} ->
    let state = if ident = 0
      then seed
      else Map.find_exn states ident in
    let {value; state} = random_word ~state ~width in
    let value = Word.(x + value mod succ (y - x)) in
    let ident = if ident <> 0 then ident
      else match Map.max_elt states with
        | None -> 1
        | Some (k,_) -> k+1 in
    let states = Map.add states ~key:ident ~data:state in
    Machine.Local.put generators {states} >>| fun () ->
    value<|MERGE_RESOLUTION|>--- conflicted
+++ resolved
@@ -1,11 +1,6 @@
-<<<<<<< HEAD
-open Core_kernel.Std
+open Core_kernel
 open Bap_knowledge
-=======
-open Core_kernel
-open Bap.Std
 
->>>>>>> 81c9717a
 open Bap_primus_types
 module Machine = Bap_primus_machine
 
