<<<<<<< HEAD
open Core_kernel.Std
=======
open Core_kernel
open Bap.Std
>>>>>>> 81c9717a
open Monads.Std

open Bap_knowledge
open Bap_core_theory

module Exn = Bap_primus_exn

module Word = Bap.Std.Word
type word = Bap.Std.word [@@deriving bin_io, compare, sexp]
type addr = word [@@deriving bin_io, compare, sexp]

type knowledge = state
type exn = Exn.t = ..
type 'a observation = 'a Bap_primus_observation.t
type provider = Bap_primus_observation.provider
type 'a statement = 'a Bap_primus_observation.statement
type 'a state = 'a Bap_primus_state.t
type exit_status =
  | Normal
  | Exn of exn

module type State = sig
  type 'a m
  type 'a t

  val get : 'a t -> 'a m
  val put : 'a t -> 'a -> unit m
  val update : 'a t -> f:('a -> 'a) -> unit m
end

type value = {
  id : Int63.t;
  value  : word;
} [@@deriving bin_io]

type id = Monad.State.Multi.id


type 'a service = {
  init : 'a;
  name : string;
  desc : string;
}

module type Machine = sig
  type 'a t
  type 'a m

  val collect : 'a content -> label -> 'a t
  val provide : 'a content -> label -> 'a -> unit t
  val conflict : conflict -> 'a t
  val knowledge : 'a Knowledge.t -> 'a t

  val raise : exn -> 'a t
  val catch : 'a t -> (exn -> 'a t) -> 'a t

  val die : id -> unit t

  module Observation : sig
    val observe : 'a observation -> ('a -> unit t) -> unit t
    val watch : provider -> (Sexp.t -> unit t) -> unit t
    val make : 'a statement -> 'a -> unit t
  end

  module Syntax : sig
    include Monad.Syntax.S with type 'a t := 'a t
    val (>>>) : 'a observation -> ('a -> unit t) -> unit t
  end

  include Monad.State.Multi.S with type 'a t := 'a t
                               and type 'a m := 'a m
                               and type id := id
                               and module Syntax := Syntax
                               and type 'a e =
                                     unit t service list ->
                                     knowledge ->
                                     (exit_status * knowledge, conflict) result

  module Local  : State with type 'a m := 'a t
                         and type 'a t := 'a state
  module Global : State with type 'a m := 'a t
                         and type 'a t := 'a state

end<|MERGE_RESOLUTION|>--- conflicted
+++ resolved
@@ -1,9 +1,4 @@
-<<<<<<< HEAD
-open Core_kernel.Std
-=======
 open Core_kernel
-open Bap.Std
->>>>>>> 81c9717a
 open Monads.Std
 
 open Bap_knowledge
