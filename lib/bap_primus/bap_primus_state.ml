--- conflicted
+++ resolved
@@ -1,10 +1,5 @@
-<<<<<<< HEAD
-open Core_kernel.Std
+open Core_kernel
 open Bap_knowledge
-=======
-open Core_kernel
-open Bap.Std
->>>>>>> 81c9717a
 
 module Dict = Univ_map
 module Key = Dict.Key
