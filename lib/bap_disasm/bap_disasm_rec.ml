--- conflicted
+++ resolved
@@ -69,14 +69,14 @@
   type t = entry Addr.Map.t
 
   let empty = Addr.Map.empty
-<<<<<<< HEAD
-  let add t mem =
+
+  let add_insn t mem =
     Map.set t (Memory.min_addr mem) (Insn {last = Memory.max_addr mem})
 
-  let visit t addr =
+  let touch t addr =
     Map.update t addr ~f:(function
         | None -> Unknown
-        | Some x -> x)
+        | Some known -> known)
 
   let find_insn t a = match Map.find t a with
     | Some (Insn {last}) -> Some last
@@ -99,38 +99,6 @@
     | Some (addr, Insn {last}) -> Some (addr,last)
     | Some (addr,_) -> next_insn t addr
 
-=======
-
-  let add_insn t mem =
-    Map.set t (Memory.min_addr mem) (Insn {last = Memory.max_addr mem})
-
-  let touch t addr =
-    Map.update t addr ~f:(function
-        | None -> Unknown
-        | Some known -> known)
-
-  let find_insn t a = match Map.find t a with
-    | Some (Insn {last}) -> Some last
-    | _ -> None
-
-  let min = Map.min_elt
-  let mem = Map.mem
-  let forget = Map.remove
-
-  let upper_bound t = Map.closest_key t `Greater_than
-
-  let rec next_insn t a =
-    match upper_bound t a with
-    | None -> None
-    | Some (addr, Insn {last}) -> Some (addr,last)
-    | Some (addr,_) -> next_insn t addr
-
-  let min_insn t = match min t with
-    | None -> None
-    | Some (addr, Insn {last}) -> Some (addr,last)
-    | Some (addr,_) -> next_insn t addr
-
->>>>>>> 21241025
   let has_insn t a = match Map.find t a with
     | Some (Insn _) -> true
     | _ -> false
@@ -199,11 +167,7 @@
   Set.mem s.inits (Addr.succ (Memory.max_addr mem))
 
 let update s mem insn dests : stage1 =
-<<<<<<< HEAD
-  let s = { s with visited = Visited.add s.visited mem } in
-=======
   let s = { s with visited = Visited.add_insn s.visited mem } in
->>>>>>> 21241025
   if is_jump s mem insn then
     let () = update_dests s mem dests in
     let roots = List.(filter_map ~f:fst dests |> rev_append s.roots) in
@@ -225,45 +189,25 @@
       let mem = Result.map_error mem ~f:(fun err -> Error.tag err "next_root") in
       mem >>= fun mem ->
       Dis.jump dis mem {s with roots; addr} in
-<<<<<<< HEAD
-  let s = {s with visited = Visited.visit s.visited s.addr } in
-=======
   let s = {s with visited = Visited.touch s.visited s.addr } in
->>>>>>> 21241025
   loop s
 
 let stop_on = [`Valid]
 
-<<<<<<< HEAD
-let has_common_destination dests addrs a =
-  let find_destinations a = match Addrs.find dests a with
-    | None -> Addr.Set.empty
-    | Some ds -> List.filter_map ~f:fst ds |> Addr.Set.of_list in
-  let ds = find_destinations a in
-  List.exists addrs ~f:(fun a' ->
-      Addr.(a <> a') && not Set.(is_empty @@ inter ds (find_destinations a')))
-
-let update_intersections disasm brancher s =
-  let dests = Addr.Table.create () in
-=======
 let update_intersections disasm brancher s =
   let dests = Addr.Table.create () in
   let find_destinations a =
     Option.value (Addrs.find dests a) ~default:[] in
->>>>>>> 21241025
   let next dis = function
     | [] -> Dis.stop dis []
     | addr :: roots ->
       Memory.view ~from:addr s.base >>= fun mem ->
       Dis.jump dis mem roots in
-<<<<<<< HEAD
-=======
   let equal_dest x y = match x,y with
     | (Some a, _), (Some a',_) -> Addr.(a = a')
     | _ -> false in
   let is_intersected ds ds' =
     List.exists ds ~f:(fun d -> List.exists ds' ~f:(equal_dest d)) in
->>>>>>> 21241025
   let visit_intersections = function
     | [] | [_] -> Ok ()
     | (from :: roots) as intersections ->
@@ -275,12 +219,6 @@
             Hashtbl.set dests (Memory.min_addr mem) ds;
             next d roots)
         ~stopped:next >>= fun _ ->
-<<<<<<< HEAD
-      List.iter intersections ~f:(fun a -> match Addrs.find dests a with
-          | Some ds when has_common_destination dests intersections a ->
-            Addrs.set s.dests a ds
-          | _ -> ());
-=======
       List.iter intersections ~f:(fun a ->
           let ds = find_destinations a in
           let has_common =
@@ -288,20 +226,13 @@
                 Addr.(a <> a') && is_intersected ds (find_destinations a')) in
           if has_common then
             Addrs.set s.dests a ds);
->>>>>>> 21241025
       Ok () in
   let intersections =
     Map.fold s.visited ~init:Addr.Map.empty
       ~f:(fun ~key:addr ~data:tail inters ->
-<<<<<<< HEAD
-        match tail with
-        | Visited.Unknown -> inters
-        | Visited.Insn {last} -> Map.add_multi inters last addr) in
-=======
           match tail with
           | Visited.Unknown -> inters
           | Visited.Insn {last} -> Map.add_multi inters last addr) in
->>>>>>> 21241025
   Map.fold intersections ~init:(Ok ()) ~f:(fun ~key:_ ~data:addrs r ->
       r >>= fun () -> visit_intersections addrs) >>= fun () ->
   return s
