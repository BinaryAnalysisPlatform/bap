--- conflicted
+++ resolved
@@ -395,13 +395,7 @@
         ~init:[] ~return:ident ~stopped:(fun s _ ->
             Dis.stop s (Dis.insns s)) |>
       List.map ~f:(function
-<<<<<<< HEAD
           | mem, None -> mem,(None,empty)
-          | mem, (Some ins as insn) -> match stage1.lift mem ins with
-            | Ok sema -> mem,(insn,sema)
-            | _ -> mem, (insn, empty)) in
-=======
-          | mem, None -> mem,(None,None)
           | mem, (Some ins as insn) ->
             let dests =
               Addrs.find stage1.dests (Memory.max_addr mem) |>
@@ -409,11 +403,11 @@
               List.filter_map ~f:(function
                   | a, (`Cond | `Jump) -> a
                   | _ -> None) in
-            let bil = match stage1.lift mem ins with
-              | Ok bil -> bil
-              | _ -> [] in
-            mem, (insn, Some (add_destinations bil dests))) in
->>>>>>> fd205a26
+            let bil,sema = match stage1.lift mem ins with
+              | Ok sema -> Semantics.get Bil.Domain.bil sema,sema
+              | _ -> [],empty in
+            let bil = add_destinations bil dests in
+            mem, (insn, Semantics.put Bil.Domain.bil sema bil)) in
     return {stage1; addrs; succs; preds; disasm}
 
 let stage3 s2 =
