open Core_kernel.Std
open Bap_types.Std
open Graphlib.Std
open Bap_image_std

module Block = Bap_disasm_block
module Insn = Bap_disasm_insn
module Symtab = Bap_disasm_symtab
module Source = Bap_disasm_source
module Cfg = Bap_disasm_rec.Cfg
type block = Block.t
type symtab = Symtab.t

type cfg = Cfg.t

type t = Reconstructor of (cfg -> symtab)
type reconstructor = t

let create f = Reconstructor f
let run (Reconstructor f) = f

<<<<<<< HEAD
let roots_of_blk roots cfg blk =
  let addr = Block.addr blk in
  let term = Block.terminator blk in
  let init =
    if Set.mem roots addr || Seq.is_empty (Cfg.Node.inputs blk cfg)
    then [blk]
    else [] in
  if Insn.(is call) term then
    Seq.fold ~init (Cfg.Node.outputs blk cfg)
      ~f:(fun rs e ->
          if Cfg.Edge.label e <> `Fall then Cfg.Edge.dst e :: rs
          else rs)
  else init

let find_calls cfg roots =
  let roots = List.fold ~init:Addr.Set.empty ~f:Set.add roots in
  Graphlib.depth_first_search (module Cfg)
    cfg ~init:Block.Set.empty
    ~enter_node:(fun _ blk all ->
        roots_of_blk roots cfg blk |>
        List.fold ~init:all ~f:Set.add)

let reconstruct name roots cfg =
  let roots = find_calls cfg roots in
  let filtered = Set.fold roots ~init:cfg
      ~f:(fun g root ->
          let inputs = Cfg.Node.inputs root cfg in
          Seq.fold inputs ~init:g ~f:(fun g e -> Cfg.Edge.remove e g)) in
  Set.fold roots ~init:Symtab.empty
    ~f:(fun syms entry ->
        let name = name (Block.addr entry) in
        let cfg : cfg =
          with_return (fun {return} ->
              Graphlib.depth_first_search (module Cfg)
                filtered ~start:entry ~init:Cfg.empty
                ~enter_edge:(fun _ -> Cfg.Edge.insert)
                ~start_tree:(fun n t ->
                    if Block.equal n entry
                    then Cfg.Node.insert n t
                    else return t)) in
        Symtab.add_symbol syms (name,entry,cfg))
=======
(* [is_start roots cfg blk] returns true if [blk] is a function start.

   A block is considered to be a function start if one of the
   following is true:
   - the block address belongs to the provided set of roots;
   - the block has no incoming edges

   In general, all blocks should be reachable from the set of roots,
   thus a block without incoming edges should belong to the set of
   roots, so it might be tempting to say that the second clause is
   redundant.

   However, our implementation of the recursive descent disassembler
   can generate blocks that are not reachable from the initial set of
   roots. This can happen only if the set of roots is empty, which is
   treated as a special case, that instructs the disassembler to treat
   the first byte of the provided input as a root.

   Beyond being a questionable design decision, this behavior is
   actually just an example of a more general problem. The
   reconstructor and disassemblers could be called with different sets
   of roots. So, in general, we can't rely on the set of roots passed
   to the reconstructor for functions start classification.*)
let is_start roots cfg blk =
  Set.mem roots (Block.addr blk) ||
  Cfg.Node.degree ~dir:`In blk cfg = 0

let entries_of_block cfg roots entries blk =
  let entries =
    if is_start roots cfg blk then Set.add entries blk
    else entries in
  let term = Block.terminator blk in
  if Insn.(is call) term then
    Seq.fold ~init:entries (Cfg.Node.outputs blk cfg)
      ~f:(fun entries e ->
          if Cfg.Edge.label e <> `Fall then
            Set.add entries (Cfg.Edge.dst e)
          else entries)
  else entries

let collect_entries cfg roots =
  let roots = Addr.Set.of_list roots in
  Seq.fold (Cfg.nodes cfg) ~init:Block.Set.empty
    ~f:(entries_of_block cfg roots)

let reconstruct name roots prog =
  let entries = collect_entries prog roots in
  let is_call e = Set.mem entries (Cfg.Edge.dst e) in
  let rec add cfg node =
    let cfg = Cfg.Node.insert node cfg in
    Seq.fold (Cfg.Node.outputs node prog) ~init:cfg ~f:(fun cfg edge ->
        if is_call edge then cfg
        else
          let cfg' = Cfg.Edge.insert edge cfg in
          if Cfg.Node.mem (Cfg.Edge.dst edge) cfg then cfg'
          else add cfg' (Cfg.Edge.dst edge)) in
  Set.fold entries ~init:Symtab.empty ~f:(fun tab entry ->
      let name = name (Block.addr entry) in
      let cfg = add Cfg.empty entry in
      Symtab.add_symbol tab (name,entry,cfg))
>>>>>>> eab9f1e1

let of_blocks syms =
  let reconstruct (cfg : cfg) =
    let blocks = Addr.Table.create () in
    let symtab = String.Table.create () in
    Seq.iter (Cfg.nodes cfg) ~f:(fun blk ->
        Hashtbl.set blocks ~key:(Block.addr blk) ~data:blk);
    Seq.iter syms ~f:(fun (name,b,_) -> match Hashtbl.find blocks b with
        | None -> ()
        | Some blk -> Hashtbl.add_multi symtab ~key:name ~data:blk);
    Hashtbl.fold symtab ~init:Symtab.empty ~f:(fun ~key ~data symtab ->
        List.sort data ~cmp:Block.ascending |> function
        | [] -> symtab
        | entry :: _ as blocks ->
          let g = List.fold blocks ~init:Cfg.empty ~f:(fun g x ->
              List.fold blocks ~init:g ~f:(fun g y ->
                  match Cfg.Node.edge x y cfg with
                  | None -> g
                  | Some e -> Cfg.Edge.insert e g)) in
          if Cfg.Node.mem entry g
          then Symtab.add_symbol symtab (key,entry,g)
          else symtab) in
  create reconstruct


let default name roots = create (reconstruct name roots)

module Factory = Source.Factory.Make(struct type nonrec t = t end)<|MERGE_RESOLUTION|>--- conflicted
+++ resolved
@@ -19,49 +19,6 @@
 let create f = Reconstructor f
 let run (Reconstructor f) = f
 
-<<<<<<< HEAD
-let roots_of_blk roots cfg blk =
-  let addr = Block.addr blk in
-  let term = Block.terminator blk in
-  let init =
-    if Set.mem roots addr || Seq.is_empty (Cfg.Node.inputs blk cfg)
-    then [blk]
-    else [] in
-  if Insn.(is call) term then
-    Seq.fold ~init (Cfg.Node.outputs blk cfg)
-      ~f:(fun rs e ->
-          if Cfg.Edge.label e <> `Fall then Cfg.Edge.dst e :: rs
-          else rs)
-  else init
-
-let find_calls cfg roots =
-  let roots = List.fold ~init:Addr.Set.empty ~f:Set.add roots in
-  Graphlib.depth_first_search (module Cfg)
-    cfg ~init:Block.Set.empty
-    ~enter_node:(fun _ blk all ->
-        roots_of_blk roots cfg blk |>
-        List.fold ~init:all ~f:Set.add)
-
-let reconstruct name roots cfg =
-  let roots = find_calls cfg roots in
-  let filtered = Set.fold roots ~init:cfg
-      ~f:(fun g root ->
-          let inputs = Cfg.Node.inputs root cfg in
-          Seq.fold inputs ~init:g ~f:(fun g e -> Cfg.Edge.remove e g)) in
-  Set.fold roots ~init:Symtab.empty
-    ~f:(fun syms entry ->
-        let name = name (Block.addr entry) in
-        let cfg : cfg =
-          with_return (fun {return} ->
-              Graphlib.depth_first_search (module Cfg)
-                filtered ~start:entry ~init:Cfg.empty
-                ~enter_edge:(fun _ -> Cfg.Edge.insert)
-                ~start_tree:(fun n t ->
-                    if Block.equal n entry
-                    then Cfg.Node.insert n t
-                    else return t)) in
-        Symtab.add_symbol syms (name,entry,cfg))
-=======
 (* [is_start roots cfg blk] returns true if [blk] is a function start.
 
    A block is considered to be a function start if one of the
@@ -122,7 +79,6 @@
       let name = name (Block.addr entry) in
       let cfg = add Cfg.empty entry in
       Symtab.add_symbol tab (name,entry,cfg))
->>>>>>> eab9f1e1
 
 let of_blocks syms =
   let reconstruct (cfg : cfg) =
