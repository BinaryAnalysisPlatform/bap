--- conflicted
+++ resolved
@@ -19,59 +19,6 @@
 let create f = Reconstructor f
 let run (Reconstructor f) = f
 
-<<<<<<< HEAD
-let find_calls name roots cfg =
-  let starts = Addr.Table.create () in
-  List.iter roots ~f:(fun addr ->
-      Hashtbl.set starts ~key:addr ~data:(name addr));
-  Cfg.nodes cfg |> Seq.iter ~f:(fun blk ->
-      let () =
-        if Seq.is_empty (Cfg.Node.inputs blk cfg) then
-          let addr = Block.addr blk in
-          Hashtbl.set starts ~key:addr ~data:(name addr) in
-      let term = Block.terminator blk in
-      if Insn.(is call) term then
-        Seq.iter (Cfg.Node.outputs blk cfg)
-          ~f:(fun e ->
-              if Cfg.Edge.label e <> `Fall then
-                let w = Block.addr (Cfg.Edge.dst e) in
-                Hashtbl.set starts ~key:w ~data:(name w)));
-  starts
-
-let reconstruct name roots cfg =
-  let roots = find_calls name roots cfg in
-  let init =
-    Cfg.nodes cfg |> Seq.fold ~init:Cfg.empty ~f:(fun cfg n ->
-        Cfg.Node.insert n cfg) in
-  let filtered =
-    Cfg.edges cfg |> Seq.fold ~init ~f:(fun cfg e ->
-        if Hashtbl.mem roots (Block.addr (Cfg.Edge.dst e)) then cfg
-        else Cfg.Edge.insert e cfg) in
-  let find_block addr =
-    Cfg.nodes cfg |> Seq.find ~f:(fun blk ->
-        Addr.equal addr (Block.addr blk)) in
-  let find_callers blk =
-    Cfg.Node.inputs blk cfg |>
-    Seq.map ~f:(fun e -> Block.addr (Cfg.Edge.src e)) in
-  Hashtbl.fold roots ~init:Symtab.empty
-    ~f:(fun ~key:entry ~data:name syms ->
-        match find_block entry with
-        | None -> syms
-        | Some entry ->
-          let cfg : cfg =
-            with_return (fun {return} ->
-                Graphlib.depth_first_search (module Cfg)
-                  filtered ~start:entry ~init:Cfg.empty
-                  ~enter_edge:(fun _ -> Cfg.Edge.insert)
-                  ~start_tree:(fun n t ->
-                      if Block.equal n entry
-                      then Cfg.Node.insert n t
-                      else return t)) in
-          let fn = name,entry,cfg in
-          let symtab = Symtab.add_symbol syms fn in
-          Seq.fold (find_callers entry) ~init:symtab
-            ~f:(fun syms a -> Symtab.add_call syms a fn))
-=======
 let entries_of_block cfg roots entries blk =
   let entries =
     if Set.mem roots (Block.addr blk) then Set.add entries blk
@@ -105,7 +52,6 @@
       let name = name (Block.addr entry) in
       let fng = add Cfg.empty entry in
       Symtab.add_symbol tab (name,entry,fng))
->>>>>>> 06b516ea
 
 let of_blocks syms =
   let reconstruct (cfg : cfg) =
