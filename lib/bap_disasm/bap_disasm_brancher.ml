--- conflicted
+++ resolved
@@ -107,11 +107,7 @@
   | _           -> `Cond
 
 let rec dests_of_bil bil : dests =
-<<<<<<< HEAD
-  Bil.fold_consts bil |> List.concat_map ~f:dests_of_stmt
-=======
   List.concat_map ~f:dests_of_stmt bil
->>>>>>> 9d3c263c
 and dests_of_stmt = function
   | Bil.Jmp (Bil.Int addr) -> [Some addr,`Jump]
   | Bil.Jmp (_) -> [None, `Jump]
