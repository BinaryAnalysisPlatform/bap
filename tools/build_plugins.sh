#!/bin/sh

set -ue

. $(dirname $0)/bap_config

md5sum=md5sum

if [ $OS = "macosx" ]; then
    md5sum=md5
fi

built_plugins=_build/built_plugins
<<<<<<< HEAD
[ -d $built_plugins ] || mkdir -p $built_plugins
=======
[ -d $built_plugins ] || mkdir $built_plugins
>>>>>>> ea8b3158

compute_digest() {
    plugin_lib=$1
    output=$2
    $md5sum `ocamlfind query -predicates byte -a-format -r $plugin_lib` > $output
}

build_plugin() {
    plugin=bap_plugin_$1
    plugin_lib=bap-plugin-$1
    BUILDIR=$built_plugins/$1

    [ -d $BUILDIR ] || mkdir $BUILDIR
    cd $BUILDIR

    [ -f digest ] || touch digest

    compute_digest $plugin_lib new_digest

    if cmp -s digest new_digest
    then
        echo "$1: cache hit"
    else
        echo "$1: cache miss"
        touch $plugin.ml
        bapbuild -clean
        bapbuild -package bap-plugin-$1 $plugin.plugin
        DESC=`ocamlfind query -format "%D" bap-plugin-$1`
        CONS=`ocamlfind query -format "%(constraints)" bap-plugin-$1`
        TAGS=`ocamlfind query -format "%(tags)" bap-plugin-$1`
        if [ -z $CONS ]; then
            bapbundle update -name $1 -desc "$DESC" -tags "core,$TAGS" $plugin.plugin
        else
            bapbundle update -name $1 -desc "$DESC" -cons "$CONS" -tags "core,$TAGS" $plugin.plugin
        fi
        mv $plugin.plugin $1.plugin
    fi
    bapbundle install $1.plugin
    mv new_digest digest
}
<<<<<<< HEAD


for plugin in `ls plugins`; do
    (build_plugin $plugin)&
    echo `pwd`
done
wait
=======


for plugin in `ls _build/plugins`; do
    (build_plugin $plugin)&
    echo `pwd`
done
wait


>>>>>>> ea8b3158
echo "Finished updating plugins"<|MERGE_RESOLUTION|>--- conflicted
+++ resolved
@@ -11,11 +11,7 @@
 fi
 
 built_plugins=_build/built_plugins
-<<<<<<< HEAD
 [ -d $built_plugins ] || mkdir -p $built_plugins
-=======
-[ -d $built_plugins ] || mkdir $built_plugins
->>>>>>> ea8b3158
 
 compute_digest() {
     plugin_lib=$1
@@ -56,23 +52,10 @@
     bapbundle install $1.plugin
     mv new_digest digest
 }
-<<<<<<< HEAD
-
 
 for plugin in `ls plugins`; do
     (build_plugin $plugin)&
     echo `pwd`
 done
 wait
-=======
-
-
-for plugin in `ls _build/plugins`; do
-    (build_plugin $plugin)&
-    echo `pwd`
-done
-wait
-
-
->>>>>>> ea8b3158
 echo "Finished updating plugins"