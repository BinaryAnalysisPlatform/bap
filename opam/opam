opam-version: "2.0"
name: "bap"
version: "master"
maintainer: "Ivan Gotovchits <ivg@ieee.org>"
authors: "BAP Team"
license: "MIT"
homepage: "https://github.com/BinaryAnalysisPlatform/bap/"
bug-reports: "https://github.com/BinaryAnalysisPlatform/bap/issues"
depends: [
  "ocaml" {>= "4.07.0"}
  "base-unix"
  "bitstring"
  "camlzip"
  "cmdliner" {>= "1.0" & < "2.0"}
  "ppx_jane" {>= "v0.12" & < "v0.13"}
  "core_kernel" {>= "v0.12" & < "v0.13"}
  "ezjsonm"
  "fileutils"
  "FrontC"
  "oasis" {build & >= "0.4.10"}
  "ounit" {build}
  "ocamlgraph" {>= "1.8.6"}
  "ocamlfind" {>= "1.5.6" & < "2.0"}
  "ocurl" {>= "0.7.7"}
  "re"
  "uri" {>= "1.9.0"}
  "utop"
  "zarith"
  "uuidm"
  "piqi" {>= "0.7.4"}
  "conf-bap-llvm" {>= "1.1"}
  "parsexp"
  "bap-signatures"
  "result"
  "z3"
<<<<<<< HEAD
  "radare2"
  "yojson"
  "result" {= "1.4"}
=======
>>>>>>> f2b844e2
]
depopts: ["conf-ida" "conf-binutils"]
flags: light-uninstall
build: [
  [
    "./configure"
    "--prefix=%{prefix}%"
    "--with-cxx=`which clang++`"
    "--with-llvm-version=%{conf-bap-llvm:package-version}%"
      {conf-bap-llvm:installed}
    "--with-llvm-config=%{conf-bap-llvm:config}%" {conf-bap-llvm:installed}
    "--mandir=%{man}%"
    "--enable-everything"
    "--enable-tests"
    "--%{conf-ida:enable}%-ida"
    "--ida-path=%{conf-ida:path}%" {conf-ida:installed}
    "--ida-headless=%{conf-ida:headless}%" {conf-ida:installed}
    "--%{conf-binutils:enable}%-objdump"
    "--objdump-path=%{conf-binutils:objdump}%" {conf-binutils:installed}
    "--objdump-targets=%{conf-binutils:targets}%" {conf-binutils:installed}
  ]
  [make]
]
install: [
  ["ocamlfind" "remove" "bap-main"]
  ["ocamlfind" "remove" "bap-plugins"]
  ["ocamlfind" "remove" "bap-bundle"]
  ["ocamlfind" "remove" "bap-plugin-disassemble"]
  ["ocamlfind" "remove" "bap-plugin-mc"]
  ["ocamlfind" "remove" "bap-recipe"]
  ["ocamlfind" "remove" "bap-plugin-recipe_command"]
  ["ocamlfind" "remove" "bap"]
  ["ocamlfind" "remove" "bap-arm"]
  ["ocamlfind" "remove" "bap-beagle-prey"]
  ["ocamlfind" "remove" "bap-build"]
  ["ocamlfind" "remove" "bap-byteweight"]
  ["ocamlfind" "remove" "bap-demangle"]
  ["ocamlfind" "remove" "bap-dwarf"]
  ["ocamlfind" "remove" "bap-elf"]
  ["ocamlfind" "remove" "bap-future"]
  ["ocamlfind" "remove" "bap-ida"]
  ["ocamlfind" "remove" "bap-piqi"]
  ["ocamlfind" "remove" "bap-primus"]
  ["ocamlfind" "remove" "bap-plugin-arm"]
  ["ocamlfind" "remove" "bap-plugin-api"]
  ["ocamlfind" "remove" "bap-plugin-ssa"]
  ["ocamlfind" "remove" "bap-plugin-optimization"]
  ["ocamlfind" "remove" "bap-plugin-beagle"]
  ["ocamlfind" "remove" "bap-plugin-bil"]
  ["ocamlfind" "remove" "bap-plugin-byteweight"]
  ["ocamlfind" "remove" "bap-plugin-cache"]
  ["ocamlfind" "remove" "bap-plugin-dump_symbols"]
  ["ocamlfind" "remove" "bap-plugin-elf_loader"]
  ["ocamlfind" "remove" "bap-plugin-relocatable"]
  ["ocamlfind" "remove" "bap-plugin-emit_ida_script"]
  ["ocamlfind" "remove" "bap-plugin-ida"]
  ["ocamlfind" "remove" "bap-plugin-glibc_runtime"]
  ["ocamlfind" "remove" "bap-plugin-radare2"]
  ["ocamlfind" "remove" "bap-plugin-objdump"]
  ["ocamlfind" "remove" "bap-plugin-llvm"]
  ["ocamlfind" "remove" "bap-plugin-legacy_llvm"]
  ["ocamlfind" "remove" "bap-plugin-mips"]
  ["ocamlfind" "remove" "bap-plugin-phoenix"]
  ["ocamlfind" "remove" "bap-plugin-piqi_printers"]
  ["ocamlfind" "remove" "bap-plugin-powerpc"]
  ["ocamlfind" "remove" "bap-plugin-primus_x86"]
  ["ocamlfind" "remove" "bap-plugin-primus_loader"]
  ["ocamlfind" "remove" "bap-plugin-primus_lisp"]
  ["ocamlfind" "remove" "bap-plugin-primus_mark_visited"]
  ["ocamlfind" "remove" "bap-plugin-primus_limit"]
  ["ocamlfind" "remove" "bap-plugin-primus_print"]
  ["ocamlfind" "remove" "bap-plugin-primus_region"]
  ["ocamlfind" "remove" "bap-plugin-primus_random"]
  ["ocamlfind" "remove" "bap-plugin-primus_systems"]
  ["ocamlfind" "remove" "bap-plugin-primus_taint"]
  ["ocamlfind" "remove" "bap-plugin-primus_test"]
  ["ocamlfind" "remove" "bap-plugin-constant_tracker"]
  ["ocamlfind" "remove" "bap-plugin-primus_dictionary"]
  ["ocamlfind" "remove" "bap-plugin-primus_greedy"]
  ["ocamlfind" "remove" "bap-plugin-primus_exploring"]
  ["ocamlfind" "remove" "bap-plugin-primus_promiscuous"]
  ["ocamlfind" "remove" "bap-plugin-primus_propagate_taint"]
  ["ocamlfind" "remove" "bap-plugin-primus_round_robin"]
  ["ocamlfind" "remove" "bap-plugin-trivial_condition_form"]
  ["ocamlfind" "remove" "bap-plugin-primus_wandering"]
  ["ocamlfind" "remove" "bap-plugin-print"]
  ["ocamlfind" "remove" "bap-plugin-report"]
  ["ocamlfind" "remove" "bap-plugin-read_symbols"]
  ["ocamlfind" "remove" "bap-plugin-stub_resolver"]
  ["ocamlfind" "remove" "bap-plugin-x86"]
  ["ocamlfind" "remove" "bap-traces"]
  ["ocamlfind" "remove" "bap-taint"]
  ["ocamlfind" "remove" "bap-plugin-trace"]
  ["ocamlfind" "remove" "bap-x86-cpu"]
  ["ocamlfind" "remove" "graphlib"]
  ["ocamlfind" "remove" "regular"]
  ["ocamlfind" "remove" "text-tags"]
  ["ocamlfind" "remove" "bap-plugin-propagate_taint"]
  ["ocamlfind" "remove" "bap-plugin-taint"]
  ["ocamlfind" "remove" "bap-microx"]
  ["ocamlfind" "remove" "bap-plugin-callsites"]
  ["ocamlfind" "remove" "bap-plugin-warn_unused"]
  ["ocamlfind" "remove" "bap-plugin-map_terms"]
  ["ocamlfind" "remove" "bap-plugin-demangle"]
  ["ocamlfind" "remove" "bap-plugin-frontc_parser"]
  ["ocamlfind" "remove" "bap-plugin-cxxfilt"]
  ["ocamlfind" "remove" "bap-plugin-abi"]
  ["ocamlfind" "remove" "bap-c"]
  ["ocamlfind" "remove" "bap-abi"]
  ["ocamlfind" "remove" "bap-api"]
  ["ocamlfind" "remove" "bap-bml"]
  ["ocamlfind" "remove" "bap-llvm"]
  ["ocamlfind" "remove" "bap-plugin-run"]
  ["ocamlfind" "remove" "bap-plugin-strings"]
  ["ocamlfind" "remove" "bap-strings"]
  ["ocamlfind" "remove" "monads"]
  ["ocamlfind" "remove" "ogre"]
  ["ocamlfind" "remove" "bap-knowledge"]
  ["ocamlfind" "remove" "bitvec"]
  ["ocamlfind" "remove" "bitvec-order"]
  ["ocamlfind" "remove" "bitvec-sexp"]
  ["ocamlfind" "remove" "bitvec-binprot"]
  ["ocamlfind" "remove" "bap-core-theory"]
  ["ocamlfind" "remove" "bap-elementary"]
  ["ocamlfind" "remove" "bap-lisp"]
  ["ocamlfind" "remove" "bap-primus-machine"]
  [make "reinstall"]
  ["cp" "run_tests.native" "%{bin}%/bap_run_tests"]
  ["cp" "run_future_tests.native" "%{bin}%/bap_future_tests"]
  ["cp" "run_x86_tests.native" "%{bin}%/bap_x86_tests"]
  ["cp" "run_powerpc_tests.native" "%{bin}%/bap_powerpc_tests"]
  ["cp" "run_piqi_tests.native" "%{bin}%/bap_piqi_tests"]
  ["cp" "run_traces_tests.native" "%{bin}%/bap_traces_tests"]
  ["cp" "run_stub_resolver_tests.native" "%{bin}%/bap_stub_resolver_tests"]
  [make "test"] {with-test}
]
remove: [
  ["ocamlfind" "remove" "bap-main"]
  ["ocamlfind" "remove" "bap-plugins"]
  ["ocamlfind" "remove" "bap-bundle"]
  ["ocamlfind" "remove" "bap-plugin-disassemble"]
  ["ocamlfind" "remove" "bap-plugin-mc"]
  ["ocamlfind" "remove" "bap-recipe"]
  ["ocamlfind" "remove" "bap-plugin-recipe_command"]
  ["ocamlfind" "remove" "bap"]
  ["ocamlfind" "remove" "bap-arm"]
  ["ocamlfind" "remove" "bap-beagle-prey"]
  ["ocamlfind" "remove" "bap-build"]
  ["ocamlfind" "remove" "bap-byteweight"]
  ["ocamlfind" "remove" "bap-demangle"]
  ["ocamlfind" "remove" "bap-dwarf"]
  ["ocamlfind" "remove" "bap-elf"]
  ["ocamlfind" "remove" "bap-future"]
  ["ocamlfind" "remove" "bap-ida"]
  ["ocamlfind" "remove" "bap-piqi"]
  ["ocamlfind" "remove" "bap-primus"]
  ["ocamlfind" "remove" "bap-plugin-arm"]
  ["ocamlfind" "remove" "bap-plugin-api"]
  ["ocamlfind" "remove" "bap-plugin-ssa"]
  ["ocamlfind" "remove" "bap-plugin-optimization"]
  ["ocamlfind" "remove" "bap-plugin-beagle"]
  ["ocamlfind" "remove" "bap-plugin-bil"]
  ["ocamlfind" "remove" "bap-plugin-byteweight"]
  ["ocamlfind" "remove" "bap-plugin-cache"]
  ["ocamlfind" "remove" "bap-plugin-dump_symbols"]
  ["ocamlfind" "remove" "bap-plugin-elf_loader"]
  ["ocamlfind" "remove" "bap-plugin-relocatable"]
  ["ocamlfind" "remove" "bap-plugin-emit_ida_script"]
  ["ocamlfind" "remove" "bap-plugin-ida"]
  ["ocamlfind" "remove" "bap-plugin-glibc_runtime"]
  ["ocamlfind" "remove" "bap-plugin-radare2"]
  ["ocamlfind" "remove" "bap-plugin-objdump"]
  ["ocamlfind" "remove" "bap-plugin-llvm"]
  ["ocamlfind" "remove" "bap-plugin-legacy_llvm"]
  ["ocamlfind" "remove" "bap-plugin-mips"]
  ["ocamlfind" "remove" "bap-plugin-phoenix"]
  ["ocamlfind" "remove" "bap-plugin-piqi_printers"]
  ["ocamlfind" "remove" "bap-plugin-powerpc"]
  ["ocamlfind" "remove" "bap-plugin-primus_powerpc"]
  ["ocamlfind" "remove" "bap-plugin-primus_x86"]
  ["ocamlfind" "remove" "bap-plugin-primus_loader"]
  ["ocamlfind" "remove" "bap-plugin-primus_lisp"]
  ["ocamlfind" "remove" "bap-plugin-primus_mark_visited"]
  ["ocamlfind" "remove" "bap-plugin-primus_limit"]
  ["ocamlfind" "remove" "bap-plugin-primus_print"]
  ["ocamlfind" "remove" "bap-plugin-primus_region"]
  ["ocamlfind" "remove" "bap-plugin-primus_random"]
  ["ocamlfind" "remove" "bap-plugin-primus_systems"]
  ["ocamlfind" "remove" "bap-plugin-primus_taint"]
  ["ocamlfind" "remove" "bap-plugin-primus_test"]
  ["ocamlfind" "remove" "bap-plugin-constant_tracker"]
  ["ocamlfind" "remove" "bap-plugin-primus_dictionary"]
  ["ocamlfind" "remove" "bap-plugin-primus_greedy"]
  ["ocamlfind" "remove" "bap-plugin-primus_exploring"]
  ["ocamlfind" "remove" "bap-plugin-primus_promiscuous"]
  ["ocamlfind" "remove" "bap-plugin-primus_propagate_taint"]
  ["ocamlfind" "remove" "bap-plugin-primus_round_robin"]
  ["ocamlfind" "remove" "bap-plugin-trivial_condition_form"]
  ["ocamlfind" "remove" "bap-plugin-primus_wandering"]
  ["ocamlfind" "remove" "bap-plugin-print"]
  ["ocamlfind" "remove" "bap-plugin-raw"]
  ["ocamlfind" "remove" "bap-plugin-report"]
  ["ocamlfind" "remove" "bap-plugin-read_symbols"]
  ["ocamlfind" "remove" "bap-plugin-stub_resolver"]
  ["ocamlfind" "remove" "bap-plugin-x86"]
  ["ocamlfind" "remove" "bap-traces"]
  ["ocamlfind" "remove" "bap-taint"]
  ["ocamlfind" "remove" "bap-plugin-trace"]
  ["ocamlfind" "remove" "bap-x86-cpu"]
  ["ocamlfind" "remove" "graphlib"]
  ["ocamlfind" "remove" "regular"]
  ["ocamlfind" "remove" "text-tags"]
  ["ocamlfind" "remove" "bap-plugin-propagate_taint"]
  ["ocamlfind" "remove" "bap-plugin-taint"]
  ["ocamlfind" "remove" "bap-microx"]
  ["ocamlfind" "remove" "bap-plugin-callsites"]
  ["ocamlfind" "remove" "bap-plugin-warn_unused"]
  ["ocamlfind" "remove" "bap-plugin-map_terms"]
  ["ocamlfind" "remove" "bap-plugin-demangle"]
  ["ocamlfind" "remove" "bap-plugin-frontc_parser"]
  ["ocamlfind" "remove" "bap-plugin-cxxfilt"]
  ["ocamlfind" "remove" "bap-plugin-abi"]
  ["ocamlfind" "remove" "bap-c"]
  ["ocamlfind" "remove" "bap-abi"]
  ["ocamlfind" "remove" "bap-api"]
  ["ocamlfind" "remove" "bap-bml"]
  ["ocamlfind" "remove" "bap-llvm"]
  ["ocamlfind" "remove" "bap-plugin-run"]
  ["ocamlfind" "remove" "bap-plugin-strings"]
  ["ocamlfind" "remove" "bap-strings"]
  ["ocamlfind" "remove" "monads"]
  ["ocamlfind" "remove" "ogre"]
  ["ocamlfind" "remove" "bare"]
  ["ocamlfind" "remove" "bap-knowledge"]
  ["ocamlfind" "remove" "bitvec"]
  ["ocamlfind" "remove" "bitvec-order"]
  ["ocamlfind" "remove" "bitvec-sexp"]
  ["ocamlfind" "remove" "bitvec-binprot"]
  ["ocamlfind" "remove" "bap-core-theory"]
  ["ocamlfind" "remove" "bap-elementary"]
  ["ocamlfind" "remove" "bap-lisp"]
  ["ocamlfind" "remove" "bap-primus-machine"]
  ["rm" "-f" "%{prefix}%/bin/baptop"]
  ["rm" "-f" "%{prefix}%/bin/ppx-bap"]
  ["rm" "-rf" "%{prefix}%/share/bap"]
  ["rm" "-f" "%{man}%/man1/bap-mc.1"]
  ["rm" "-f" "%{man}%/man1/bap.1"]
  ["rm" "-f" "%{man}%/man1/bap-byteweight.1"]
  ["rm" "-f" "%{bin}%/bap-mc"]
  ["rm" "-f" "%{bin}%/bap"]
  ["rm" "-f" "%{bin}%/bap-byteweight"]
  ["rm" "-f" "%{bin}%/bapbuild"]
  ["rm" "-f" "%{bin}%/baptop"]
  ["rm" "-f" "%{bin}%/bap_run_tests"]
  ["rm" "-f" "%{bin}%/bap_future_tests"]
  ["rm" "-f" "%{bin}%/bap_x86_tests"]
  ["rm" "-f" "%{bin}%/bap_powerpc_tests"]
  ["rm" "-f" "%{bin}%/bap_piqi_tests"]
  ["rm" "-f" "%{bin}%/bap_traces_tests"]
  ["rm" "-f" "%{bin}%/bap_stub_resolver_tests"]

]
depexts: [
  [
    "libgmp-dev"
    "libzip-dev"
    "libcurl4-gnutls-dev"
    "llvm-9-dev"
    "time"
    "clang"
    "llvm"
    "m4"
    "dejagnu"
  ] {os-distribution = "ubuntu"}
  [
    "clang"
    "curl"
    "dejagnu"
    "gmp"
    "libzip"
    "llvm-libs"
    "m4"
    "time"
  ] {os-distribution = "archlinux"}
  ["gmp" "llvm-9" "graphviz" "curl" "libzip"]
    {os = "macos" & os-distribution = "macports"}
  ["gmp" "llvm@9" "graphviz" "curl" "libzip" "dejagnu"]
    {os = "macos" & os-distribution = "homebrew"}
]
dev-repo: "git://github.com/BinaryAnalysisPlatform/bap/"

synopsis: "Binary Analysis Platform"
description: "Binary Analysis Platform"<|MERGE_RESOLUTION|>--- conflicted
+++ resolved
@@ -33,12 +33,9 @@
   "bap-signatures"
   "result"
   "z3"
-<<<<<<< HEAD
   "radare2"
   "yojson"
   "result" {= "1.4"}
-=======
->>>>>>> f2b844e2
 ]
 depopts: ["conf-ida" "conf-binutils"]
 flags: light-uninstall
